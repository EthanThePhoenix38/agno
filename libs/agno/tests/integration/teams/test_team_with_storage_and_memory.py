import os
import tempfile
import uuid

import pytest

<<<<<<< HEAD
from agno.db.sqlite import SqliteStorage
from agno.memory.db import SqliteMemoryDb
from agno.memory.memory import Memory
=======
from agno.agent.agent import Agent
from agno.memory.v2.db.sqlite import SqliteMemoryDb
from agno.memory.v2.memory import Memory
>>>>>>> 20598194
from agno.models.anthropic.claude import Claude
from agno.models.openai.chat import OpenAIChat
from agno.team.team import Team


@pytest.fixture
def temp_storage_db_file():
    """Create a temporary SQLite database file for team storage testing."""
    with tempfile.NamedTemporaryFile(suffix=".db", delete=False) as temp_file:
        db_path = temp_file.name

    yield db_path

    # Clean up the temporary file after the test
    if os.path.exists(db_path):
        os.unlink(db_path)


@pytest.fixture
def temp_memory_db_file():
    """Create a temporary SQLite database file for memory testing."""
    with tempfile.NamedTemporaryFile(suffix=".db", delete=False) as temp_file:
        db_path = temp_file.name

    yield db_path

    # Clean up the temporary file after the test
    if os.path.exists(db_path):
        os.unlink(db_path)


@pytest.fixture
def team_storage(temp_storage_db_file):
    """Create a SQLite storage for team sessions."""
    # Use a unique table name for each test run
    table_name = f"team_sessions_{uuid.uuid4().hex[:8]}"
    storage = SqliteStorage(table_name=table_name, db_file=temp_storage_db_file, mode="team")
    storage.create()
    return storage


@pytest.fixture
def memory_db(temp_memory_db_file):
    """Create a SQLite memory database for testing."""
    db = SqliteMemoryDb(db_file=temp_memory_db_file)
    db.create()
    return db


@pytest.fixture
def memory(memory_db):
    """Create a Memory instance for testing."""
    return Memory(model=Claude(id="claude-3-5-sonnet-20241022"), db=memory_db)


@pytest.fixture
def route_team(team_storage, memory):
    """Create a route team with storage and memory for testing."""
    return Team(
        name="Route Team",
        mode="route",
        model=OpenAIChat(id="gpt-4o-mini"),
        members=[],
        storage=team_storage,
        memory=memory,
        enable_user_memories=True,
    )


@pytest.mark.asyncio
async def test_run_history_persistence(route_team, team_storage, memory):
    """Test that all runs within a session are persisted in storage."""
    user_id = "john@example.com"
    session_id = "session_123"
    num_turns = 5

    # Clear memory for this specific test case
    memory.clear()

    # Perform multiple turns
    conversation_messages = [
        "What's the weather like today?",
        "What about tomorrow?",
        "Any recommendations for indoor activities?",
        "Search for nearby museums.",
        "Which one has the best reviews?",
    ]

    assert len(conversation_messages) == num_turns

    for msg in conversation_messages:
        await route_team.arun(msg, user_id=user_id, session_id=session_id)

    # Verify the stored session data after all turns
    team_session = team_storage.read(session_id=session_id)

    stored_memory_data = team_session.memory
    assert stored_memory_data is not None, "Memory data not found in stored session."

    stored_runs = stored_memory_data["runs"]
    assert isinstance(stored_runs, list), "Stored runs data is not a list."

    first_user_message_content = stored_runs[0]["messages"][1]["content"]
    assert first_user_message_content == conversation_messages[0]


@pytest.mark.asyncio
async def test_run_session_summary(route_team, team_storage, memory):
    """Test that the session summary is persisted in storage."""
    session_id = "session_123"
    user_id = "john@example.com"

    # Enable session summaries
    route_team.enable_user_memories = False
    route_team.enable_session_summaries = True

    # Clear memory for this specific test case
    memory.clear()

    await route_team.arun("Where is New York?", user_id=user_id, session_id=session_id)

    assert route_team.get_session_summary(user_id=user_id, session_id=session_id).summary is not None

    team_session = team_storage.read(session_id=session_id)
    assert len(team_session.memory["summaries"][user_id][session_id]) > 0

    await route_team.arun("Where is Tokyo?", user_id=user_id, session_id=session_id)

    assert route_team.get_session_summary(user_id=user_id, session_id=session_id).summary is not None

    team_session = team_storage.read(session_id=session_id)
    assert len(team_session.memory["summaries"][user_id][session_id]) > 0


@pytest.mark.asyncio
async def test_multi_user_multi_session_route_team(route_team, team_storage, memory):
    """Test multi-user multi-session route team with storage and memory."""
    # Define user and session IDs
    user_1_id = "user_1@example.com"
    user_2_id = "user_2@example.com"
    user_3_id = "user_3@example.com"

    user_1_session_1_id = "user_1_session_1"
    user_1_session_2_id = "user_1_session_2"
    user_2_session_1_id = "user_2_session_1"
    user_3_session_1_id = "user_3_session_1"

    # Clear memory for this test
    memory.clear()

    # Team interaction with user 1 - Session 1
    await route_team.arun("What is the current stock price of AAPL?", user_id=user_1_id, session_id=user_1_session_1_id)
    await route_team.arun("What are the latest news about Apple?", user_id=user_1_id, session_id=user_1_session_1_id)

    # Team interaction with user 1 - Session 2
    await route_team.arun(
        "Compare the stock performance of AAPL with recent tech industry news",
        user_id=user_1_id,
        session_id=user_1_session_2_id,
    )

    # Team interaction with user 2
    await route_team.arun("What is the current stock price of MSFT?", user_id=user_2_id, session_id=user_2_session_1_id)
    await route_team.arun(
        "What are the latest news about Microsoft?", user_id=user_2_id, session_id=user_2_session_1_id
    )

    # Team interaction with user 3
    await route_team.arun(
        "What is the current stock price of GOOGL?", user_id=user_3_id, session_id=user_3_session_1_id
    )
    await route_team.arun("What are the latest news about Google?", user_id=user_3_id, session_id=user_3_session_1_id)

    # Continue the conversation with user 1
    await route_team.arun(
        "Based on the information you have, what stock would you recommend investing in?",
        user_id=user_1_id,
        session_id=user_1_session_1_id,
    )

    # Verify storage DB has the right sessions
    all_session_ids = team_storage.get_all_session_ids()
    assert len(all_session_ids) == 4  # 4 sessions total

    # Check that each user has the expected sessions
    user_1_sessions = team_storage.get_all_sessions(user_id=user_1_id)
    assert len(user_1_sessions) == 2
    assert user_1_session_1_id in [session.session_id for session in user_1_sessions]
    assert user_1_session_2_id in [session.session_id for session in user_1_sessions]

    user_2_sessions = team_storage.get_all_sessions(user_id=user_2_id)
    assert len(user_2_sessions) == 1
    assert user_2_session_1_id in [session.session_id for session in user_2_sessions]

    user_3_sessions = team_storage.get_all_sessions(user_id=user_3_id)
    assert len(user_3_sessions) == 1
    assert user_3_session_1_id in [session.session_id for session in user_3_sessions]


@pytest.mark.asyncio
async def test_correct_sessions_in_db(route_team, team_storage, agent_storage):
    """Test multi-user multi-session route team with storage and memory."""
    # Define user and session IDs
    user_id = "user_1@example.com"
    session_id = "session_123"

    route_team.mode = "coordinate"
    route_team.members = [
        Agent(
            name="Answers small questions",
            model=OpenAIChat(id="gpt-4o-mini"),
            storage=agent_storage,
        ),
        Agent(
            name="Answers big questions",
            model=OpenAIChat(id="gpt-4o-mini"),
            storage=agent_storage,
        ),
    ]

    # Should create a new team session and agent session
    await route_team.arun(
        "Ask a big and a small question to your member agents", user_id=user_id, session_id=session_id
    )

    team_sessions = team_storage.get_all_sessions(entity_id=route_team.team_id)
    assert len(team_sessions) == 1
    assert team_sessions[0].session_id == session_id
    assert team_sessions[0].user_id == user_id
    assert len(team_sessions[0].memory["runs"][0]["member_responses"]) == 2

    agent_sessions = agent_storage.get_all_sessions()
    # Single shared session for both agents
    assert len(agent_sessions) == 1
    assert agent_sessions[0].session_id == session_id
    assert agent_sessions[0].user_id == user_id
    assert len(agent_sessions[0].memory["runs"]) == 2
    assert agent_sessions[0].memory["runs"][0]["session_id"] == session_id
    assert agent_sessions[0].memory["runs"][1]["session_id"] == session_id
    assert agent_sessions[0].memory["runs"][0]["run_id"] != agent_sessions[0].memory["runs"][1]["run_id"]<|MERGE_RESOLUTION|>--- conflicted
+++ resolved
@@ -4,18 +4,13 @@
 
 import pytest
 
-<<<<<<< HEAD
 from agno.db.sqlite import SqliteStorage
 from agno.memory.db import SqliteMemoryDb
 from agno.memory.memory import Memory
-=======
-from agno.agent.agent import Agent
-from agno.memory.v2.db.sqlite import SqliteMemoryDb
-from agno.memory.v2.memory import Memory
->>>>>>> 20598194
 from agno.models.anthropic.claude import Claude
 from agno.models.openai.chat import OpenAIChat
 from agno.team.team import Team
+from agno.agent.agent import Agent
 
 
 @pytest.fixture
