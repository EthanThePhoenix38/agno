from agno.api.api import api
from agno.api.routes import ApiRoutes
<<<<<<< HEAD
from agno.api.schemas.team import TeamRunCreate, TeamSessionCreate
from agno.cli.settings import agno_cli_settings
from agno.utils.log import log_debug


def create_team_session(session: TeamSessionCreate, monitor: bool = False) -> None:
    if not agno_cli_settings.api_enabled:
        return

    log_debug("--**-- Logging Team Session")
    with api.AuthenticatedClient() as api_client:
        try:
            response = api_client.post(
                ApiRoutes.TEAM_SESSION_CREATE if monitor else ApiRoutes.TEAM_TELEMETRY_SESSION_CREATE,
                json={"session": session.model_dump(exclude_none=True)},
            )
            response.raise_for_status()
        except Exception as e:
            log_debug(f"Could not create Team session: {e}")
    return
=======
from agno.api.schemas.team import TeamRunCreate
from agno.cli.settings import agno_cli_settings
from agno.utils.log import log_debug
>>>>>>> bdc084d2


def create_team_run(run: TeamRunCreate, monitor: bool = False) -> None:
    if not agno_cli_settings.api_enabled:
        return

    log_debug("--**-- Logging Team Run")
    with api.AuthenticatedClient() as api_client:
        try:
            response = api_client.post(
                ApiRoutes.TEAM_RUN_CREATE if monitor else ApiRoutes.TEAM_TELEMETRY_RUN_CREATE,
                json={"run": run.model_dump(exclude_none=True)},
<<<<<<< HEAD
            )
            response.raise_for_status()
        except Exception as e:
            log_debug(f"Could not create Team run: {e}")
    return


async def acreate_team_session(session: TeamSessionCreate, monitor: bool = False) -> None:
    if not agno_cli_settings.api_enabled:
        return

    log_debug("--**-- Logging Team Session")
    async with api.AuthenticatedAsyncClient() as api_client:
        try:
            response = await api_client.post(
                ApiRoutes.TEAM_SESSION_CREATE if monitor else ApiRoutes.TEAM_TELEMETRY_SESSION_CREATE,
                json={"session": session.model_dump(exclude_none=True)},
            )
            response.raise_for_status()
        except Exception as e:
            log_debug(f"Could not create Team session: {e}")


async def acreate_team_run(run: TeamRunCreate, monitor: bool = False) -> None:
    if not agno_cli_settings.api_enabled:
        return

=======
            )
            response.raise_for_status()
        except Exception as e:
            log_debug(f"Could not create Team run: {e}")
    return


async def acreate_team_run(run: TeamRunCreate, monitor: bool = False) -> None:
    if not agno_cli_settings.api_enabled:
        return

>>>>>>> bdc084d2
    log_debug("--**-- Logging Team Run")
    async with api.AuthenticatedAsyncClient() as api_client:
        try:
            response = await api_client.post(
                ApiRoutes.TEAM_RUN_CREATE if monitor else ApiRoutes.TEAM_TELEMETRY_RUN_CREATE,
                json={"run": run.model_dump(exclude_none=True)},
            )
            response.raise_for_status()
        except Exception as e:
            log_debug(f"Could not create Team run: {e}")<|MERGE_RESOLUTION|>--- conflicted
+++ resolved
@@ -1,31 +1,8 @@
 from agno.api.api import api
 from agno.api.routes import ApiRoutes
-<<<<<<< HEAD
-from agno.api.schemas.team import TeamRunCreate, TeamSessionCreate
-from agno.cli.settings import agno_cli_settings
-from agno.utils.log import log_debug
-
-
-def create_team_session(session: TeamSessionCreate, monitor: bool = False) -> None:
-    if not agno_cli_settings.api_enabled:
-        return
-
-    log_debug("--**-- Logging Team Session")
-    with api.AuthenticatedClient() as api_client:
-        try:
-            response = api_client.post(
-                ApiRoutes.TEAM_SESSION_CREATE if monitor else ApiRoutes.TEAM_TELEMETRY_SESSION_CREATE,
-                json={"session": session.model_dump(exclude_none=True)},
-            )
-            response.raise_for_status()
-        except Exception as e:
-            log_debug(f"Could not create Team session: {e}")
-    return
-=======
 from agno.api.schemas.team import TeamRunCreate
 from agno.cli.settings import agno_cli_settings
 from agno.utils.log import log_debug
->>>>>>> bdc084d2
 
 
 def create_team_run(run: TeamRunCreate, monitor: bool = False) -> None:
@@ -38,35 +15,6 @@
             response = api_client.post(
                 ApiRoutes.TEAM_RUN_CREATE if monitor else ApiRoutes.TEAM_TELEMETRY_RUN_CREATE,
                 json={"run": run.model_dump(exclude_none=True)},
-<<<<<<< HEAD
-            )
-            response.raise_for_status()
-        except Exception as e:
-            log_debug(f"Could not create Team run: {e}")
-    return
-
-
-async def acreate_team_session(session: TeamSessionCreate, monitor: bool = False) -> None:
-    if not agno_cli_settings.api_enabled:
-        return
-
-    log_debug("--**-- Logging Team Session")
-    async with api.AuthenticatedAsyncClient() as api_client:
-        try:
-            response = await api_client.post(
-                ApiRoutes.TEAM_SESSION_CREATE if monitor else ApiRoutes.TEAM_TELEMETRY_SESSION_CREATE,
-                json={"session": session.model_dump(exclude_none=True)},
-            )
-            response.raise_for_status()
-        except Exception as e:
-            log_debug(f"Could not create Team session: {e}")
-
-
-async def acreate_team_run(run: TeamRunCreate, monitor: bool = False) -> None:
-    if not agno_cli_settings.api_enabled:
-        return
-
-=======
             )
             response.raise_for_status()
         except Exception as e:
@@ -78,7 +26,6 @@
     if not agno_cli_settings.api_enabled:
         return
 
->>>>>>> bdc084d2
     log_debug("--**-- Logging Team Run")
     async with api.AuthenticatedAsyncClient() as api_client:
         try:
