--- conflicted
+++ resolved
@@ -63,7 +63,6 @@
 
 
 @dataclass
-<<<<<<< HEAD
 class StreamData:
     response_content: str = ""
     response_tool_calls: Optional[List[Any]] = None
@@ -76,8 +75,6 @@
 
 
 @dataclass
-=======
->>>>>>> 2261d635
 class Model(ABC):
     # ID of the model to use.
     id: str
@@ -104,12 +101,6 @@
     # "none" is the default when no functions are present. "auto" is the default if functions are present.
     tool_choice: Optional[Union[str, Dict[str, Any]]] = None
 
-<<<<<<< HEAD
-    # If True, runs the tool before sending back the response content.
-    run_tools: bool = True
-
-=======
->>>>>>> 2261d635
     # If True, shows function calls in the response.  Is not compatible with response_model
     show_tool_calls: Optional[bool] = False
 
@@ -222,19 +213,11 @@
     ) -> List[FunctionCall]:
         """
         Prepare function calls for the assistant message.
-<<<<<<< HEAD
 
         Args:
             assistant_message (Message): The assistant message.
             messages (List[Message]): The list of conversation messages.
 
-=======
-
-        Args:
-            assistant_message (Message): The assistant message.
-            messages (List[Message]): The list of conversation messages.
-
->>>>>>> 2261d635
         Returns:
             List[FunctionCall]: A list of function calls to run.
         """
