from typing import AsyncIterator, Iterator, List, Set, Union

from agno.exceptions import RunCancelledException
from agno.models.response import ToolExecution
from agno.reasoning.step import ReasoningStep
from agno.run.response import RunOutput, RunOutputEvent, RunPausedEvent
from agno.run.team import TeamRunOutput, TeamRunOutputEvent


def create_panel(content, title, border_style="blue"):
    from rich.box import HEAVY
    from rich.panel import Panel

    return Panel(
        content, title=title, title_align="left", border_style=border_style, box=HEAVY, expand=True, padding=(1, 1)
    )


def build_reasoning_step_panel(
    step_idx: int, step: ReasoningStep, show_full_reasoning: bool = False, color: str = "green"
):
    from rich.text import Text

    # Build step content
    step_content = Text.assemble()
    if step.title is not None:
        step_content.append(f"{step.title}\n", "bold")
    if step.action is not None:
        step_content.append(Text.from_markup(f"[bold]Action:[/bold] {step.action}\n", style="dim"))
    if step.result is not None:
        step_content.append(Text.from_markup(step.result, style="dim"))

    if show_full_reasoning:
        # Add detailed reasoning information if available
        if step.reasoning is not None:
            step_content.append(Text.from_markup(f"\n[bold]Reasoning:[/bold] {step.reasoning}", style="dim"))
        if step.confidence is not None:
            step_content.append(Text.from_markup(f"\n[bold]Confidence:[/bold] {step.confidence}", style="dim"))
    return create_panel(content=step_content, title=f"Reasoning step {step_idx}", border_style=color)


def escape_markdown_tags(content: str, tags: Set[str]) -> str:
    """Escape special tags in markdown content."""
    escaped_content = content
    for tag in tags:
        # Escape opening tag
        escaped_content = escaped_content.replace(f"<{tag}>", f"&lt;{tag}&gt;")
        # Escape closing tag
        escaped_content = escaped_content.replace(f"</{tag}>", f"&lt;/{tag}&gt;")
    return escaped_content


def check_if_run_cancelled(run_output: Union[RunOutput, RunOutputEvent, TeamRunOutput, TeamRunOutputEvent]):
    if run_output.is_cancelled:
        raise RunCancelledException()


def format_tool_calls(tool_calls: List[ToolExecution]) -> List[str]:
    """Format tool calls for display in a readable format.

    Args:
        tool_calls: List of tool call dictionaries containing tool_name and tool_args

    Returns:
        List[str]: List of formatted tool call strings
    """
    formatted_tool_calls = []

    for tool_call in tool_calls:
<<<<<<< HEAD
        if tool_call.tool_name:  # Only check tool_name, not tool_args
=======
        if tool_call.tool_name is not None:
>>>>>>> 340002d6
            tool_name = tool_call.tool_name
            args_str = ""
            if tool_call.tool_args is not None and tool_call.tool_args:  # Check if args exist and are non-empty
                args_str = ", ".join(f"{k}={v}" for k, v in tool_call.tool_args.items())
            formatted_tool_calls.append(f"{tool_name}({args_str})")

    return formatted_tool_calls


def create_paused_run_output_panel(run_output: Union[RunPausedEvent, RunOutput]):
    from rich.text import Text

    tool_calls_content = Text("Run is paused. ")
    if run_output.tools is not None:
        if any(tc.requires_confirmation for tc in run_output.tools):
            tool_calls_content.append("The following tool calls require confirmation:\n")
        for tool_call in run_output.tools:
            if tool_call.requires_confirmation:
                args_str = ""
                for arg, value in tool_call.tool_args.items() if tool_call.tool_args else {}:
                    args_str += f"{arg}={value}, "
                args_str = args_str.rstrip(", ")
                tool_calls_content.append(f"• {tool_call.tool_name}({args_str})\n")
        if any(tc.requires_user_input for tc in run_output.tools):
            tool_calls_content.append("The following tool calls require user input:\n")
        for tool_call in run_output.tools:
            if tool_call.requires_user_input:
                args_str = ""
                for arg, value in tool_call.tool_args.items() if tool_call.tool_args else {}:
                    args_str += f"{arg}={value}, "
                args_str = args_str.rstrip(", ")
                tool_calls_content.append(f"• {tool_call.tool_name}({args_str})\n")
        if any(tc.external_execution_required for tc in run_output.tools):
            tool_calls_content.append("The following tool calls require external execution:\n")
        for tool_call in run_output.tools:
            if tool_call.external_execution_required:
                args_str = ""
                for arg, value in tool_call.tool_args.items() if tool_call.tool_args else {}:
                    args_str += f"{arg}={value}, "
                args_str = args_str.rstrip(", ")
                tool_calls_content.append(f"• {tool_call.tool_name}({args_str})\n")

    # Create panel for response
    response_panel = create_panel(
        content=tool_calls_content,
        title="Run Paused",
        border_style="blue",
    )
    return response_panel


def get_paused_content(run_output: RunOutput) -> str:
    paused_content = ""
    for tool in run_output.tools or []:
        # Initialize flags for each tool
        confirmation_required = False
        user_input_required = False
        external_execution_required = False

        if tool.requires_confirmation is not None and tool.requires_confirmation is True and not tool.confirmed:
            confirmation_required = True
        if tool.requires_user_input is not None and tool.requires_user_input is True:
            user_input_required = True
        if tool.external_execution_required is not None and tool.external_execution_required is True:
            external_execution_required = True

        if confirmation_required and user_input_required and external_execution_required:
            paused_content = "I have tools to execute, but I need confirmation, user input, or external execution."
        elif confirmation_required and user_input_required:
            paused_content = "I have tools to execute, but I need confirmation or user input."
        elif confirmation_required and external_execution_required:
            paused_content = "I have tools to execute, but I need confirmation or external execution."
        elif user_input_required and external_execution_required:
            paused_content = "I have tools to execute, but I need user input or external execution."
        elif confirmation_required:
            paused_content = "I have tools to execute, but I need confirmation."
        elif user_input_required:
            paused_content = "I have tools to execute, but I need user input."
        elif external_execution_required:
            paused_content = "I have tools to execute, but it needs external execution."
    return paused_content


def generator_wrapper(
    event: Union[RunOutputEvent, TeamRunOutputEvent],
) -> Iterator[Union[RunOutputEvent, TeamRunOutputEvent]]:
    yield event


async def async_generator_wrapper(
    event: Union[RunOutputEvent, TeamRunOutputEvent],
) -> AsyncIterator[Union[RunOutputEvent, TeamRunOutputEvent]]:
    yield event<|MERGE_RESOLUTION|>--- conflicted
+++ resolved
@@ -67,11 +67,7 @@
     formatted_tool_calls = []
 
     for tool_call in tool_calls:
-<<<<<<< HEAD
-        if tool_call.tool_name:  # Only check tool_name, not tool_args
-=======
         if tool_call.tool_name is not None:
->>>>>>> 340002d6
             tool_name = tool_call.tool_name
             args_str = ""
             if tool_call.tool_args is not None and tool_call.tool_args:  # Check if args exist and are non-empty
