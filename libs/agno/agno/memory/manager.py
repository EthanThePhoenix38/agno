--- conflicted
+++ resolved
@@ -63,17 +63,11 @@
         system_message: Optional[str] = None,
         memory_capture_instructions: Optional[str] = None,
         additional_instructions: Optional[str] = None,
-<<<<<<< HEAD
         db: Optional[Union[BaseDb, AsyncBaseDb]] = None,
         delete_memories: bool = False,
-        clear_memories: bool = False,
-=======
-        db: Optional[BaseDb] = None,
-        delete_memories: bool = True,
         update_memories: bool = True,
         add_memories: bool = True,
-        clear_memories: bool = True,
->>>>>>> d7d0c2bd
+        clear_memories: bool = False,
         debug_mode: bool = False,
     ):
         self.model = model
