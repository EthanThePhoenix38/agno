--- conflicted
+++ resolved
@@ -8,9 +8,7 @@
 try:
     from github import Auth, Github, GithubException
 except ImportError:
-    raise ImportError(
-        "`PyGithub` not installed. Please install using `pip install pygithub`"
-    )
+    raise ImportError("`PyGithub` not installed. Please install using `pip install pygithub`")
 
 
 class GithubTools(Toolkit):
@@ -27,39 +25,6 @@
         create_issue: bool = False,
         create_repository: bool = False,
         delete_repository: bool = False,
-<<<<<<< HEAD
-        get_repository_languages: bool = True,
-        list_branches: bool = True,
-        get_pull_request_count: bool = True,
-        get_repository_stars: bool = True,
-        get_pulls_by_query: bool = True,
-        get_pull_request_comments: bool = True,
-        create_pull_request_comment: bool = True,
-        edit_pull_request_comment: bool = True,
-        get_pull_request_with_details: bool = True,
-        get_repository_with_stats: bool = True,
-        list_issues: bool = True,
-        get_issue: bool = True,
-        comment_on_issue: bool = True,
-        close_issue: bool = True,
-        reopen_issue: bool = True,
-        assign_issue: bool = True,
-        label_issue: bool = True,
-        list_issue_comments: bool = True,
-        edit_issue: bool = True,
-        create_pull_request: bool = True,
-        create_file: bool = True,
-        get_file_content: bool = True,
-        update_file: bool = True,
-        delete_file: bool = True,
-        get_directory_content: bool = True,
-        get_branch_content: bool = True,
-        create_branch: bool = True,
-        set_default_branch: bool = True,
-        search_code: bool = True,
-        search_issues_and_prs: bool = True,
-        create_review_request: bool = True,
-=======
         get_repository_languages: bool = False,
         list_branches: bool = False,
         get_pull_request_count: bool = False,
@@ -93,7 +58,6 @@
         create_review_request: bool = False,
         get_pulls_by_query: bool = False,
         **kwargs,
->>>>>>> 9aba9609
     ):
         super().__init__(name="github", **kwargs)
 
@@ -128,13 +92,8 @@
             self.register(self.get_pull_request_count)
         if get_repository_stars:
             self.register(self.get_repository_stars)
-<<<<<<< HEAD
-        if get_pulls_by_query:
-            self.register(self.get_pulls_by_query)
-=======
         if get_pull_requests:
             self.register(self.get_pull_requests)
->>>>>>> 9aba9609
         if get_pull_request_comments:
             self.register(self.get_pull_request_comments)
         if create_pull_request_comment:
@@ -189,11 +148,8 @@
             self.register(self.search_issues_and_prs)
         if create_review_request:
             self.register(self.create_review_request)
-<<<<<<< HEAD
-=======
         if get_pulls_by_query:
             self.register(self.get_pulls_by_query)
->>>>>>> 9aba9609
 
     def authenticate(self):
         """Authenticate with GitHub using the provided access token."""
@@ -230,16 +186,12 @@
         Returns:
             A JSON-formatted string containing a list of repositories matching the search query.
         """
-        log_debug(
-            f"Searching repositories with query: '{query}', page: {page}, per_page: {per_page}"
-        )
+        log_debug(f"Searching repositories with query: '{query}', page: {page}, per_page: {per_page}")
         try:
             # Ensure per_page doesn't exceed GitHub's max of 100
             per_page = min(per_page, 100)
 
-            repositories = self.g.search_repositories(
-                query=query, sort=sort, order=order
-            )
+            repositories = self.g.search_repositories(query=query, sort=sort, order=order)
 
             # Get the specified page of results
             repo_list = []
@@ -386,9 +338,7 @@
         Returns:
             A JSON-formatted string containing a list of pull requests.
         """
-        log_debug(
-            f"Listing pull requests for repository: {repo_name} with state: {state}"
-        )
+        log_debug(f"Listing pull requests for repository: {repo_name} with state: {state}")
         try:
             repo = self.g.get_repo(repo_name)
             pulls = repo.get_pulls(state=state)
@@ -428,13 +378,7 @@
         Returns:
             A JSON-formatted string containing the count of pull requests.
         """
-<<<<<<< HEAD
-        log_debug(
-            f"Counting pull requests for repository: {repo_name} with state: {state}"
-        )
-=======
         log_debug(f"Counting pull requests for repository: {repo_name} with state: {state}")
->>>>>>> 9aba9609
         try:
             repo = self.g.get_repo(repo_name)
             pulls = repo.get_pulls(state=state, base=base, head=head)
@@ -443,15 +387,7 @@
             if author:
                 # If we need to filter by author and state, make sure both conditions are met
                 if state != "all":
-<<<<<<< HEAD
-                    count = sum(
-                        1
-                        for pr in pulls
-                        if pr.user.login == author and pr.state == state
-                    )
-=======
                     count = sum(1 for pr in pulls if pr.user.login == author and pr.state == state)
->>>>>>> 9aba9609
                 else:
                     count = sum(1 for pr in pulls if pr.user.login == author)
             else:
@@ -504,9 +440,7 @@
         Returns:
             A JSON-formatted string containing the list of changed files.
         """
-        log_debug(
-            f"Getting changes for pull request #{pr_number} in repository: {repo_name}"
-        )
+        log_debug(f"Getting changes for pull request #{pr_number} in repository: {repo_name}")
         try:
             repo = self.g.get_repo(repo_name)
             pr = repo.get_pull(pr_number)
@@ -529,9 +463,7 @@
             logger.error(f"Error getting pull request changes: {e}")
             return json.dumps({"error": str(e)})
 
-    def create_issue(
-        self, repo_name: str, title: str, body: Optional[str] = None
-    ) -> str:
+    def create_issue(self, repo_name: str, title: str, body: Optional[str] = None) -> str:
         """Create an issue in a repository.
 
         Args:
@@ -624,9 +556,7 @@
             logger.error(f"Error getting issue: {e}")
             return json.dumps({"error": str(e)})
 
-    def comment_on_issue(
-        self, repo_name: str, issue_number: int, comment_body: str
-    ) -> str:
+    def comment_on_issue(self, repo_name: str, issue_number: int, comment_body: str) -> str:
         """Add a comment to an issue.
 
         Args:
@@ -694,9 +624,7 @@
             logger.error(f"Error reopening issue: {e}")
             return json.dumps({"error": str(e)})
 
-    def assign_issue(
-        self, repo_name: str, issue_number: int, assignees: List[str]
-    ) -> str:
+    def assign_issue(self, repo_name: str, issue_number: int, assignees: List[str]) -> str:
         """Assign users to an issue.
 
         Args:
@@ -707,16 +635,12 @@
         Returns:
             A JSON-formatted string confirming the assignees.
         """
-        log_debug(
-            f"Assigning users to issue #{issue_number} in repository: {repo_name}"
-        )
+        log_debug(f"Assigning users to issue #{issue_number} in repository: {repo_name}")
         try:
             repo = self.g.get_repo(repo_name)
             issue = repo.get_issue(number=issue_number)
             issue.edit(assignees=assignees)
-            return json.dumps(
-                {"message": f"Issue #{issue_number} assigned to {assignees}."}, indent=2
-            )
+            return json.dumps({"message": f"Issue #{issue_number} assigned to {assignees}."}, indent=2)
         except GithubException as e:
             logger.error(f"Error assigning issue: {e}")
             return json.dumps({"error": str(e)})
@@ -755,9 +679,7 @@
         Returns:
             A JSON-formatted string containing a list of comments.
         """
-        log_debug(
-            f"Listing comments for issue #{issue_number} in repository: {repo_name}"
-        )
+        log_debug(f"Listing comments for issue #{issue_number} in repository: {repo_name}")
         try:
             repo = self.g.get_repo(repo_name)
             issue = repo.get_issue(number=issue_number)
@@ -818,9 +740,7 @@
         try:
             repo = self.g.get_repo(repo_name)
             repo.delete()
-            return json.dumps(
-                {"message": f"Repository {repo_name} deleted successfully"}, indent=2
-            )
+            return json.dumps({"message": f"Repository {repo_name} deleted successfully"}, indent=2)
         except GithubException as e:
             logger.error(f"Error deleting repository: {e}")
             return json.dumps({"error": str(e)})
@@ -859,11 +779,7 @@
             logger.error(f"Error getting repository stars: {e}")
             return json.dumps({"error": str(e)})
 
-<<<<<<< HEAD
-    def get_pulls_by_query(
-=======
     def get_pull_requests(
->>>>>>> 9aba9609
         self,
         repo_name: str,
         state: str = "open",
@@ -885,21 +801,10 @@
         Returns:
             A JSON-formatted string containing a list of pull requests.
         """
-<<<<<<< HEAD
-        log_debug(
-            f"Getting pull requests for repository: {repo_name} with state: {state}, sort: {sort}, base: {base}"
-        )
-        try:
-            repo = self.g.get_repo(repo_name)
-            pulls = repo.get_pulls(
-                state=state, sort=sort, direction=direction, base=base, head=head
-            )
-=======
         log_debug(f"Getting pull requests for repository: {repo_name} with state: {state}, sort: {sort}, base: {base}")
         try:
             repo = self.g.get_repo(repo_name)
             pulls = repo.get_pulls(state=state, sort=sort, direction=direction, base=base, head=head)
->>>>>>> 9aba9609
 
             pr_list = []
             for pr in pulls:
@@ -921,13 +826,7 @@
             logger.error(f"Error getting pull requests by query: {e}")
             return json.dumps({"error": str(e)})
 
-<<<<<<< HEAD
-    def get_pull_request_comments(
-        self, repo_name: str, pr_number: int, include_issue_comments: bool = True
-    ) -> str:
-=======
     def get_pull_request_comments(self, repo_name: str, pr_number: int, include_issue_comments: bool = True) -> str:
->>>>>>> 9aba9609
         """Get all comments on a pull request.
 
         Args:
@@ -938,13 +837,7 @@
         Returns:
             A JSON-formatted string containing a list of pull request comments.
         """
-<<<<<<< HEAD
-        log_debug(
-            f"Getting comments for pull request #{pr_number} in repository: {repo_name}"
-        )
-=======
         log_debug(f"Getting comments for pull request #{pr_number} in repository: {repo_name}")
->>>>>>> 9aba9609
         try:
             repo = self.g.get_repo(repo_name)
             pr = repo.get_pull(pr_number)
@@ -1013,22 +906,12 @@
         Returns:
             A JSON-formatted string containing the created comment details.
         """
-<<<<<<< HEAD
-        log_debug(
-            f"Creating comment on pull request #{pr_number} in repository: {repo_name}"
-        )
-        try:
-            repo = self.g.get_repo(repo_name)
-            pr = repo.get_pull(pr_number)
-            comment = pr.create_comment(body, commit_id, path, position)
-=======
         log_debug(f"Creating comment on pull request #{pr_number} in repository: {repo_name}")
         try:
             repo = self.g.get_repo(repo_name)
             pr = repo.get_pull(pr_number)
             commit = repo.get_commit(commit_id)
             comment = pr.create_comment(body, commit, path, position)
->>>>>>> 9aba9609
 
             comment_info = {
                 "id": comment.id,
@@ -1046,13 +929,7 @@
             logger.error(f"Error creating pull request comment: {e}")
             return json.dumps({"error": str(e)})
 
-<<<<<<< HEAD
-    def edit_pull_request_comment(
-        self, repo_name: str, comment_id: int, body: str
-    ) -> str:
-=======
     def edit_pull_request_comment(self, repo_name: str, comment_id: int, body: str) -> str:
->>>>>>> 9aba9609
         """Edit an existing pull request comment.
 
         Args:
@@ -1066,10 +943,6 @@
         log_debug(f"Editing comment #{comment_id} in repository: {repo_name}")
         try:
             repo = self.g.get_repo(repo_name)
-<<<<<<< HEAD
-            comment = repo.get_pull_comment(comment_id)
-            comment.edit(body)
-=======
             comments = repo.get_pulls_comments()
             comment = None
             for comment in comments:
@@ -1078,7 +951,6 @@
 
             if not comment:
                 return f"Could not find comment #{comment_id} in repository: {repo_name}"
->>>>>>> 9aba9609
 
             comment_info = {
                 "id": comment.id,
@@ -1106,13 +978,7 @@
         Returns:
             A JSON-formatted string containing detailed pull request information.
         """
-<<<<<<< HEAD
-        log_debug(
-            f"Getting comprehensive details for PR #{pr_number} in repository: {repo_name}"
-        )
-=======
         log_debug(f"Getting comprehensive details for PR #{pr_number} in repository: {repo_name}")
->>>>>>> 9aba9609
         try:
             repo = self.g.get_repo(repo_name)
             pr = repo.get_pull(pr_number)
@@ -1154,19 +1020,8 @@
                 commit_info = {
                     "sha": commit.sha,
                     "message": commit.commit.message,
-<<<<<<< HEAD
-                    "author": (
-                        commit.commit.author.name if commit.commit.author else "Unknown"
-                    ),
-                    "date": (
-                        commit.commit.author.date.isoformat()
-                        if commit.commit.author
-                        else None
-                    ),
-=======
                     "author": (commit.commit.author.name if commit.commit.author else "Unknown"),
                     "date": (commit.commit.author.date.isoformat() if commit.commit.author else None),
->>>>>>> 9aba9609
                     "url": commit.html_url,
                 }
                 commits.append(commit_info)
@@ -1263,27 +1118,13 @@
                 "open_issues_count": int(repo.open_issues_count),
                 "default_branch": str(repo.default_branch),
                 "topics": [str(topic) for topic in repo.get_topics()],
-<<<<<<< HEAD
-                "license": (
-                    str(repo.license.name)
-                    if repo.license and hasattr(repo.license, "name")
-                    else None
-                ),
-=======
                 "license": (str(repo.license.name) if repo.license and hasattr(repo.license, "name") else None),
->>>>>>> 9aba9609
                 "private": bool(repo.private),
                 "archived": bool(repo.archived),
             }
 
             # Get languages
-<<<<<<< HEAD
-            repo_info["languages"] = {
-                str(lang): int(count) for lang, count in repo.get_languages().items()
-            }
-=======
             repo_info["languages"] = {str(lang): int(count) for lang, count in repo.get_languages().items()}
->>>>>>> 9aba9609
 
             # Calculate actual open issues (GitHub's count includes PRs)
             try:
@@ -1361,31 +1202,14 @@
                 merge_times = []
                 for pr in merged_prs:
                     if pr.merged_at and pr.created_at:
-<<<<<<< HEAD
-                        merge_time = (
-                            pr.merged_at - pr.created_at
-                        ).total_seconds() / 3600
-=======
                         merge_time = (pr.merged_at - pr.created_at).total_seconds() / 3600
->>>>>>> 9aba9609
                         merge_times.append(merge_time)
 
                 pr_metrics = {
                     "total_prs": len(all_prs_list),
                     "merged_prs": len(merged_prs),
-<<<<<<< HEAD
-                    "acceptance_rate": (
-                        (len(merged_prs) / len(all_prs_list) * 100)
-                        if len(all_prs_list) > 0
-                        else 0
-                    ),
-                    "avg_time_to_merge": (
-                        sum(merge_times) / len(merge_times) if merge_times else None
-                    ),
-=======
                     "acceptance_rate": ((len(merged_prs) / len(all_prs_list) * 100) if len(all_prs_list) > 0 else 0),
                     "avg_time_to_merge": (sum(merge_times) / len(merge_times) if merge_times else None),
->>>>>>> 9aba9609
                 }
                 repo_info["pr_metrics"] = pr_metrics
             except Exception as e:
@@ -1487,23 +1311,11 @@
         Returns:
             A JSON-formatted string with the success message or error.
         """
-<<<<<<< HEAD
-        log_debug(
-            f"Creating review request for PR #{pr_number} in repository: {repo_name}"
-        )
-        try:
-            repo = self.g.get_repo(repo_name)
-            pr = repo.get_pull(pr_number)
-            pr.create_review_request(
-                reviewers=reviewers, team_reviewers=team_reviewers or []
-            )
-=======
         log_debug(f"Creating review request for PR #{pr_number} in repository: {repo_name}")
         try:
             repo = self.g.get_repo(repo_name)
             pr = repo.get_pull(pr_number)
             pr.create_review_request(reviewers=reviewers, team_reviewers=team_reviewers or [])
->>>>>>> 9aba9609
 
             return json.dumps(
                 {
@@ -1545,13 +1357,7 @@
             content_bytes = content.encode("utf-8")
 
             # Create the file
-<<<<<<< HEAD
-            result = repo.create_file(
-                path=path, message=message, content=content_bytes, branch=branch
-            )
-=======
             result = repo.create_file(path=path, message=message, content=content_bytes, branch=branch)
->>>>>>> 9aba9609
 
             # Extract relevant information
             file_info = {
@@ -1570,13 +1376,7 @@
             logger.error(f"Error creating file: {e}")
             return json.dumps({"error": str(e)})
 
-<<<<<<< HEAD
-    def get_file_content(
-        self, repo_name: str, path: str, ref: Optional[str] = None
-    ) -> str:
-=======
     def get_file_content(self, repo_name: str, path: str, ref: Optional[str] = None) -> str:
->>>>>>> 9aba9609
         """Get the content of a file in a repository.
 
         Args:
@@ -1610,13 +1410,7 @@
             # Make sure we don't try to display binary content even if decoding doesn't raise an error
             # Check if content looks like binary data (contains null bytes or too many non-printable chars)
             if isinstance(decoded_content, str) and (
-<<<<<<< HEAD
-                "\x00" in decoded_content
-                or sum(1 for c in decoded_content[:1000] if not (32 <= ord(c) <= 126))
-                > 200
-=======
                 "\x00" in decoded_content or sum(1 for c in decoded_content[:1000] if not (32 <= ord(c) <= 126)) > 200
->>>>>>> 9aba9609
             ):
                 decoded_content = "Binary file (content not displayed)"
 
@@ -1716,13 +1510,7 @@
             repo = self.g.get_repo(repo_name)
 
             # Delete the file
-<<<<<<< HEAD
-            result = repo.delete_file(
-                path=path, message=message, sha=sha, branch=branch
-            )
-=======
             result = repo.delete_file(path=path, message=message, sha=sha, branch=branch)
->>>>>>> 9aba9609
 
             # Extract relevant information
             commit_info = {
@@ -1739,13 +1527,7 @@
             logger.error(f"Error deleting file: {e}")
             return json.dumps({"error": str(e)})
 
-<<<<<<< HEAD
-    def get_directory_content(
-        self, repo_name: str, path: str, ref: Optional[str] = None
-    ) -> str:
-=======
     def get_directory_content(self, repo_name: str, path: str, ref: Optional[str] = None) -> str:
->>>>>>> 9aba9609
         """Get the contents of a directory in a repository.
 
         Args:
@@ -1805,13 +1587,7 @@
             logger.error(f"Error getting branch contents: {e}")
             return json.dumps({"error": str(e)})
 
-<<<<<<< HEAD
-    def create_branch(
-        self, repo_name: str, branch_name: str, source_branch: Optional[str] = None
-    ) -> str:
-=======
     def create_branch(self, repo_name: str, branch_name: str, source_branch: Optional[str] = None) -> str:
->>>>>>> 9aba9609
         """Create a new branch in a repository.
 
         Args:
@@ -1840,13 +1616,7 @@
             branch_info = {
                 "name": branch_name,
                 "sha": new_branch.object.sha,
-<<<<<<< HEAD
-                "url": new_branch.url.replace(
-                    "api.github.com/repos", "github.com"
-                ).replace("git/refs/heads", "tree"),
-=======
                 "url": new_branch.url.replace("api.github.com/repos", "github.com").replace("git/refs/heads", "tree"),
->>>>>>> 9aba9609
             }
 
             return json.dumps(branch_info, indent=2)
@@ -2028,12 +1798,7 @@
                         "updated_at": issue.updated_at.isoformat(),
                         "html_url": issue.html_url,
                         "user": issue.user.login,
-<<<<<<< HEAD
-                        "is_pull_request": hasattr(issue, "pull_request")
-                        and issue.pull_request is not None,
-=======
                         "is_pull_request": hasattr(issue, "pull_request") and issue.pull_request is not None,
->>>>>>> 9aba9609
                         "comments": issue.comments,
                         "labels": [label.name for label in issue.labels],
                     }
@@ -2059,8 +1824,6 @@
             )
         except GithubException as e:
             logger.error(f"Error searching issues and PRs: {e}")
-<<<<<<< HEAD
-=======
             return json.dumps({"error": str(e)})
 
     def get_pulls_by_query(
@@ -2111,5 +1874,4 @@
 
         except GithubException as e:
             logger.error(f"Error getting pull requests from {repo_name}: {e}")
->>>>>>> 9aba9609
             return json.dumps({"error": str(e)})