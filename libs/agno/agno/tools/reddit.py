--- conflicted
+++ resolved
@@ -1,16 +1,9 @@
 import json
 from os import getenv
-<<<<<<< HEAD
-from typing import Dict, List, Optional, Union
-
-from phi.tools import Toolkit
-from phi.utils.log import logger
-=======
 from typing import Optional, Dict, List, Union
 
 from agno.tools import Toolkit
 from agno.utils.log import logger
->>>>>>> e0f6aa2c
 
 try:
     import praw  # type: ignore
