--- conflicted
+++ resolved
@@ -163,77 +163,4 @@
             logger.error(
                 f"Error reading async: {getattr(file, 'name', str(file)) if isinstance(file, IO) else file}: {e}"
             )
-<<<<<<< HEAD
-            return []
-=======
-            return []
-
-
-class CSVUrlReader(Reader):
-    """Reader for CSV files"""
-
-    def __init__(
-        self, chunking_strategy: Optional[ChunkingStrategy] = RowChunking(), proxy: Optional[str] = None, **kwargs
-    ):
-        super().__init__(chunking_strategy=chunking_strategy, **kwargs)
-        self.proxy = proxy
-
-    @classmethod
-    def get_supported_chunking_strategies(self) -> List[ChunkingStrategyType]:
-        """Get the list of supported chunking strategies for CSV URL readers."""
-        return [
-            ChunkingStrategyType.ROW_CHUNKER,
-            ChunkingStrategyType.SEMANTIC_CHUNKER,
-            ChunkingStrategyType.FIXED_SIZE_CHUNKER,
-            ChunkingStrategyType.AGENTIC_CHUNKER,
-            ChunkingStrategyType.DOCUMENT_CHUNKER,
-        ]
-
-    @classmethod
-    def get_supported_content_types(self) -> List[ContentType]:
-        return [ContentType.URL]
-
-    def read(self, url: str, name: Optional[str] = None) -> List[Document]:
-        if not url:
-            raise ValueError("No URL provided")
-
-        logger.info(f"Reading: {url}")
-        # Retry the request up to 3 times with exponential backoff
-        response = fetch_with_retry(url, proxy=self.proxy)
-
-        parsed_url = urlparse(url)
-        filename = os.path.basename(parsed_url.path) or "data.csv"
-
-        file_obj = io.BytesIO(response.content)
-        file_obj.name = filename
-        documents = CSVReader().read(file=file_obj, name=name)
-
-        file_obj.close()
-
-        return documents
-
-    async def async_read(self, url: str, name: Optional[str] = None) -> List[Document]:
-        if not url:
-            raise ValueError("No URL provided")
-
-        import httpx
-
-        logger.info(f"Reading async: {url}")
-
-        client_args = {"proxy": self.proxy} if self.proxy else {}
-        async with httpx.AsyncClient(**client_args) as client:  # type: ignore
-            response = await async_fetch_with_retry(url, client=client)
-
-            parsed_url = urlparse(url)
-            filename = os.path.basename(parsed_url.path) or "data.csv"
-
-            file_obj = io.BytesIO(response.content)
-            file_obj.name = filename
-
-            # Use the async version of CSVReader
-            documents = await CSVReader().async_read(file=file_obj, name=name)
-
-            file_obj.close()
-
-            return documents
->>>>>>> 5a561b99
+            return []