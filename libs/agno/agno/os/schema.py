--- conflicted
+++ resolved
@@ -1,6 +1,4 @@
-import json
 from typing import Any, Dict, List, Optional, Union
-from uuid import uuid4
 from pydantic import BaseModel
 
 from agno.agent import Agent
@@ -50,36 +48,6 @@
 
     @classmethod
     def from_agent(self, agent: Agent) -> "AgentResponse":
-<<<<<<< HEAD
-=======
-
-        agent_tools = agent.get_tools(session_id=str(uuid4()), async_mode=True)
-        formatted_tools = format_tools(agent_tools)
-
-        model_name = agent.model.name or agent.model.__class__.__name__ if agent.model else None
-        model_provider = agent.model.provider or agent.model.__class__.__name__ if agent.model else ""
-        model_id = agent.model.id if agent.model else None
-
-        if model_provider and model_id:
-            model_provider = f"{model_provider} {model_id}"
-        elif model_name and model_id:
-            model_provider = f"{model_name} {model_id}"
-        elif model_id:
-            model_provider = model_id
-        else:
-            model_provider = ""
-
-        memory_dict: Optional[Dict[str, Any]] = None
-        if agent.memory and agent.memory.db:
-            memory_dict = {"name": "Memory"}
-            if agent.memory.model is not None:
-                memory_dict["model"] = ModelResponse(
-                    name=agent.memory.model.name,
-                    model=agent.memory.model.id,
-                    provider=agent.memory.model.provider,
-                )
-
->>>>>>> 79049ca6
         return AgentResponse(
             **agent.to_dict(),
         )
@@ -102,41 +70,6 @@
 
     @classmethod
     def from_team(self, team: Team) -> "TeamResponse":
-<<<<<<< HEAD
-=======
-
-        team.determine_tools_for_model(
-            model=team.model,
-            session_id=str(uuid4()),
-            async_mode=True,
-        )
-        team_tools = team._functions_for_model.values()
-        formatted_tools = format_team_tools(team_tools)
-
-        model_name = team.model.name or team.model.__class__.__name__ if team.model else None
-        model_provider = team.model.provider or team.model.__class__.__name__ if team.model else ""
-        model_id = team.model.id if team.model else None
-
-        if model_provider and model_id:
-            model_provider = f"{model_provider} {model_id}"
-        elif model_name and model_id:
-            model_provider = f"{model_name} {model_id}"
-        elif model_id:
-            model_provider = model_id
-        else:
-            model_provider = ""
-
-        memory_dict: Optional[Dict[str, Any]] = None
-        if team.memory and team.memory.db:
-            memory_dict = {"name": "Memory"}
-            if team.memory.model is not None:
-                memory_dict["model"] = ModelResponse(
-                    name=team.memory.model.name,
-                    model=team.memory.model.id,
-                    provider=team.memory.model.provider,
-                )
-
->>>>>>> 79049ca6
         return TeamResponse(
             **team.to_dict(),
         )
