from contextlib import asynccontextmanager
from functools import partial
from os import getenv
<<<<<<< HEAD
from typing import Any, Dict, List, Optional, Tuple, Union
=======
from typing import Any, Dict, List, Optional, Set, Union
>>>>>>> eba24d1d
from uuid import uuid4

from fastapi import APIRouter, FastAPI, HTTPException
from fastapi.responses import JSONResponse
from fastapi.routing import APIRoute
from rich import box
from rich.panel import Panel
from starlette.middleware.base import BaseHTTPMiddleware
from starlette.middleware.cors import CORSMiddleware
from starlette.requests import Request

from agno.agent.agent import Agent
from agno.os.config import (
    AgentOSConfig,
    DatabaseConfig,
    EvalsConfig,
    EvalsDomainConfig,
    KnowledgeConfig,
    KnowledgeDomainConfig,
    MemoryConfig,
    MemoryDomainConfig,
    MetricsConfig,
    MetricsDomainConfig,
    SessionConfig,
    SessionDomainConfig,
)
from agno.os.interfaces.base import BaseInterface
from agno.os.router import get_base_router, get_websocket_router
from agno.os.routers.evals import get_eval_router
from agno.os.routers.health import get_health_router
from agno.os.routers.home import get_home_router
from agno.os.routers.knowledge import get_knowledge_router
from agno.os.routers.memory import get_memory_router
from agno.os.routers.metrics import get_metrics_router
from agno.os.routers.session import get_session_router
from agno.os.settings import AgnoAPISettings
from agno.team.team import Team
from agno.utils.log import logger
from agno.utils.string import generate_id, generate_id_from_name
from agno.workflow.workflow import Workflow


@asynccontextmanager
async def mcp_lifespan(app, mcp_tools):
    """Manage MCP connection lifecycle inside a FastAPI app"""
    # Startup logic: connect to all contextual MCP servers
    for tool in mcp_tools:
        await tool.connect()

    yield

    # Shutdown logic: Close all contextual MCP connections
    for tool in mcp_tools:
        await tool.close()


class AgentOS:
    def __init__(
        self,
        os_id: Optional[str] = None,
        name: Optional[str] = None,
        description: Optional[str] = None,
        version: Optional[str] = None,
        agents: Optional[List[Agent]] = None,
        teams: Optional[List[Team]] = None,
        workflows: Optional[List[Workflow]] = None,
        interfaces: Optional[List[BaseInterface]] = None,
        config: Optional[Union[str, AgentOSConfig]] = None,
        settings: Optional[AgnoAPISettings] = None,
        fastapi_app: Optional[FastAPI] = None,
        lifespan: Optional[Any] = None,
        enable_mcp: bool = False,
        replace_routes: bool = True,
        telemetry: bool = True,
        middleware: Optional[List[Tuple[type, Dict[str, Any]]]] = None,
    ):
        """Initialize AgentOS.

        Args:
            os_id: Unique identifier for this AgentOS instance
            name: Name of the AgentOS instance
            description: Description of the AgentOS instance
            version: Version of the AgentOS instance
            agents: List of agents to include in the OS
            teams: List of teams to include in the OS
            workflows: List of workflows to include in the OS
            interfaces: List of interfaces to include in the OS
            config: Configuration file path or AgentOSConfig instance
            settings: API settings for the OS
            fastapi_app: Optional custom FastAPI app to use instead of creating a new one
            lifespan: Optional lifespan context manager for the FastAPI app
            enable_mcp: Whether to enable MCP (Model Context Protocol)
            replace_routes: If False and using a custom fastapi_app, skip AgentOS routes that
                          conflict with existing routes, preferring the user's custom routes.
                          If True (default), AgentOS routes will override conflicting custom routes.
            telemetry: Whether to enable telemetry
        """
        if not agents and not workflows and not teams:
            raise ValueError("Either agents, teams or workflows must be provided.")

        self.config = self._load_yaml_config(config) if isinstance(config, str) else config

        self.agents: Optional[List[Agent]] = agents
        self.workflows: Optional[List[Workflow]] = workflows
        self.teams: Optional[List[Team]] = teams
        self.interfaces = interfaces or []

        self.settings: AgnoAPISettings = settings or AgnoAPISettings()

        self._app_set = False
        self.fastapi_app: Optional[FastAPI] = None
        if fastapi_app:
            self.fastapi_app = fastapi_app
            self._app_set = True

        self.interfaces = interfaces or []

        self.os_id = os_id
        self.name = name
        self.version = version
        self.description = description

        self.replace_routes = replace_routes

        self.telemetry = telemetry

        self.enable_mcp = enable_mcp
        self.lifespan = lifespan
        self.middleware = middleware or []

        # List of all MCP tools used inside the AgentOS
        self.mcp_tools = []

        if self.agents:
            for agent in self.agents:
                # Track all MCP tools to later handle their connection
                if agent.tools:
                    for tool in agent.tools:
                        # Checking if the tool is a MCPTools or MultiMCPTools instance
                        type_name = type(tool).__name__
                        if type_name in ("MCPTools", "MultiMCPTools"):
                            self.mcp_tools.append(tool)

                agent.initialize_agent()

                # Required for the built-in routes to work
                agent.store_events = True

        if self.teams:
            for team in self.teams:
                # Track all MCP tools to later handle their connection
                if team.tools:
                    for tool in team.tools:
                        # Checking if the tool is a MCPTools or MultiMCPTools instance
                        type_name = type(tool).__name__
                        if type_name in ("MCPTools", "MultiMCPTools"):
                            self.mcp_tools.append(tool)

                team.initialize_team()

                # Required for the built-in routes to work
                team.store_events = True

                for member in team.members:
                    if isinstance(member, Agent):
                        member.team_id = None
                        member.initialize_agent()
                    elif isinstance(member, Team):
                        member.initialize_team()

        if self.workflows:
            for workflow in self.workflows:
                # TODO: track MCP tools in workflow members
                if not workflow.id:
                    workflow.id = generate_id_from_name(workflow.name)

        if not self.os_id:
            self.os_id = generate_id(self.name) if self.name else str(uuid4())

        if self.telemetry:
            from agno.api.os import OSLaunch, log_os_telemetry

            log_os_telemetry(launch=OSLaunch(os_id=self.os_id, data=self._get_telemetry_data()))

    def _add_custom_middleware(self):
        """Add custom middleware to the FastAPI app using clean tuple pattern"""
        if not self.fastapi_app:
            raise RuntimeError("FastAPI app must be created before adding middleware")

        for middleware_item in self.middleware:
            if isinstance(middleware_item, tuple) and len(middleware_item) == 2:
                # Handle (middleware_class, params_dict) tuples - preferred pattern
                middleware_class, params = middleware_item
                if isinstance(middleware_class, type) and issubclass(middleware_class, BaseHTTPMiddleware):
                    self.fastapi_app.add_middleware(middleware_class, **params) # type: ignore
                else:
                    raise ValueError(f"First element of tuple must be a BaseHTTPMiddleware subclass, got: {middleware_class}")
            else:
                raise ValueError(
                    f"Middleware must be a tuple of (MiddlewareClass, params_dict). "
                    f"Got: {type(middleware_item)}. "
                    f"Example: (JWTMiddleware, {{'secret_key': 'my-secret'}})"
                )

    def _make_app(self, lifespan: Optional[Any] = None) -> FastAPI:
        # Adjust the FastAPI app lifespan to handle MCP connections if relevant
        app_lifespan = lifespan
        if self.mcp_tools is not None:
            mcp_tools_lifespan = partial(mcp_lifespan, mcp_tools=self.mcp_tools)
            # If there is already a lifespan, combine it with the MCP lifespan
            if lifespan is not None:
                # Combine both lifespans
                @asynccontextmanager
                async def combined_lifespan(app: FastAPI):
                    # Run both lifespans
                    async with lifespan(app):  # type: ignore
                        async with mcp_tools_lifespan(app):  # type: ignore
                            yield

                app_lifespan = combined_lifespan  # type: ignore
            else:
                app_lifespan = mcp_tools_lifespan

        return FastAPI(
            title=self.name or "Agno AgentOS",
            version=self.version or "1.0.0",
            description=self.description or "An agent operating system.",
            docs_url="/docs" if self.settings.docs_enabled else None,
            redoc_url="/redoc" if self.settings.docs_enabled else None,
            openapi_url="/openapi.json" if self.settings.docs_enabled else None,
            lifespan=app_lifespan,
        )

    def get_app(self) -> FastAPI:
        if not self.fastapi_app:
            if self.enable_mcp:
                from contextlib import asynccontextmanager

                from agno.os.mcp import get_mcp_server

                self.mcp_app = get_mcp_server(self)

                final_lifespan = self.mcp_app.lifespan
                if self.lifespan is not None:
                    # Combine both lifespans
                    @asynccontextmanager
                    async def combined_lifespan(app: FastAPI):
                        # Run both lifespans
                        async with self.lifespan(app):  # type: ignore
                            async with self.mcp_app.lifespan(app):  # type: ignore
                                yield

                    final_lifespan = combined_lifespan  # type: ignore

                self.fastapi_app = self._make_app(lifespan=final_lifespan)
            else:
                self.fastapi_app = self._make_app(lifespan=self.lifespan)

<<<<<<< HEAD
        self._add_custom_middleware()

        # Add routes
        self.fastapi_app.include_router(get_base_router(self, settings=self.settings))
        self.fastapi_app.include_router(get_websocket_router(self, settings=self.settings))
        self.fastapi_app.include_router(get_health_router())
=======
        # Add routes with conflict detection
        self._add_router(get_base_router(self, settings=self.settings))
        self._add_router(get_websocket_router(self, settings=self.settings))
        self._add_router(get_health_router())
        self._add_router(get_home_router(self))
>>>>>>> eba24d1d

        for interface in self.interfaces:
            interface_router = interface.get_router()
            self._add_router(interface_router)

        self._auto_discover_databases()
        self._auto_discover_knowledge_instances()

        routers = [
            get_session_router(dbs=self.dbs),
            get_memory_router(dbs=self.dbs),
            get_eval_router(dbs=self.dbs, agents=self.agents, teams=self.teams),
            get_metrics_router(dbs=self.dbs),
            get_knowledge_router(knowledge_instances=self.knowledge_instances),
        ]

        for router in routers:
            self._add_router(router)

        # Mount MCP if needed
        if self.enable_mcp and self.mcp_app:
            self.fastapi_app.mount("/", self.mcp_app)

        if not self._app_set:

            @self.fastapi_app.exception_handler(HTTPException)
            async def http_exception_handler(request: Request, exc: HTTPException) -> JSONResponse:
                return JSONResponse(
                    status_code=exc.status_code,
                    content={"detail": str(exc.detail)},
                )

            async def general_exception_handler(request: Request, call_next):
                try:
                    return await call_next(request)
                except Exception as e:
                    return JSONResponse(
                        status_code=e.status_code if hasattr(e, "status_code") else 500,  # type: ignore
                        content={"detail": str(e)},
                    )

            self.fastapi_app.middleware("http")(general_exception_handler)

            self.fastapi_app.add_middleware(
                CORSMiddleware,
                allow_origins=self.settings.cors_origin_list,  # type: ignore
                allow_credentials=True,
                allow_methods=["*"],
                allow_headers=["*"],
                expose_headers=["*"],
            )

        return self.fastapi_app

    def get_routes(self) -> List[Any]:
        """Retrieve all routes from the FastAPI app.

        Returns:
            List[Any]: List of routes included in the FastAPI app.
        """
        app = self.get_app()

        return app.routes

    def _get_existing_route_paths(self) -> Dict[str, List[str]]:
        """Get all existing route paths and methods from the FastAPI app.

        Returns:
            Dict[str, List[str]]: Dictionary mapping paths to list of HTTP methods
        """
        if not self.fastapi_app:
            return {}

        existing_paths: Dict[str, Any] = {}
        for route in self.fastapi_app.routes:
            if isinstance(route, APIRoute):
                path = route.path
                methods = list(route.methods) if route.methods else []
                if path in existing_paths:
                    existing_paths[path].extend(methods)
                else:
                    existing_paths[path] = methods
        return existing_paths

    def _add_router(self, router: APIRouter) -> None:
        """Add a router to the FastAPI app, avoiding route conflicts.

        Args:
            router: The APIRouter to add
        """
        if not self.fastapi_app:
            return

        # Get existing routes
        existing_paths = self._get_existing_route_paths()

        # Check for conflicts
        conflicts = []
        conflicting_routes = []

        for route in router.routes:
            if isinstance(route, APIRoute):
                full_path = route.path
                route_methods = list(route.methods) if route.methods else []

                if full_path in existing_paths:
                    conflicting_methods: Set[str] = set(route_methods) & set(existing_paths[full_path])
                    if conflicting_methods:
                        conflicts.append({"path": full_path, "methods": list(conflicting_methods), "route": route})
                        conflicting_routes.append(route)

        if conflicts and self._app_set:
            if self.replace_routes:
                # Log warnings but still add all routes (AgentOS routes will override)
                for conflict in conflicts:
                    methods_str = ", ".join(conflict["methods"])  # type: ignore
                    logger.warning(
                        f"Route conflict detected: {methods_str} {conflict['path']} - "
                        f"AgentOS route will override existing custom route"
                    )

                # Remove conflicting routes
                for route in self.fastapi_app.routes:
                    for conflict in conflicts:
                        if isinstance(route, APIRoute):
                            if route.path == conflict["path"] and list(route.methods) == list(conflict["methods"]):
                                self.fastapi_app.routes.pop(self.fastapi_app.routes.index(route))

                self.fastapi_app.include_router(router)

            else:
                # Skip conflicting AgentOS routes, prefer user's existing routes
                for conflict in conflicts:
                    methods_str = ", ".join(conflict["methods"])  # type: ignore
                    logger.debug(
                        f"Skipping conflicting AgentOS route: {methods_str} {conflict['path']} - "
                        f"Using existing custom route instead"
                    )

                # Create a new router without the conflicting routes
                filtered_router = APIRouter()
                for route in router.routes:
                    if route not in conflicting_routes:
                        filtered_router.routes.append(route)

                # Use the filtered router if it has any routes left
                if filtered_router.routes:
                    self.fastapi_app.include_router(filtered_router)
        else:
            # No conflicts, add router normally
            self.fastapi_app.include_router(router)

    def _get_telemetry_data(self) -> Dict[str, Any]:
        """Get the telemetry data for the OS"""
        return {
            "agents": [agent.id for agent in self.agents] if self.agents else None,
            "teams": [team.id for team in self.teams] if self.teams else None,
            "workflows": [workflow.id for workflow in self.workflows] if self.workflows else None,
            "interfaces": [interface.type for interface in self.interfaces] if self.interfaces else None,
        }

    def _load_yaml_config(self, config_file_path: str) -> AgentOSConfig:
        """Load a YAML config file and return the configuration as an AgentOSConfig instance."""
        from pathlib import Path

        import yaml

        # Validate that the path points to a YAML file
        path = Path(config_file_path)
        if path.suffix.lower() not in [".yaml", ".yml"]:
            raise ValueError(f"Config file must have a .yaml or .yml extension, got: {config_file_path}")

        # Load the YAML file
        with open(config_file_path, "r") as f:
            return AgentOSConfig.model_validate(yaml.safe_load(f))

    def _auto_discover_databases(self) -> None:
        """Auto-discover the databases used by all contextual agents, teams and workflows."""
        dbs = {}

        for agent in self.agents or []:
            if agent.db:
                dbs[agent.db.id] = agent.db
            if agent.knowledge and agent.knowledge.contents_db:
                dbs[agent.knowledge.contents_db.id] = agent.knowledge.contents_db

        for team in self.teams or []:
            if team.db:
                dbs[team.db.id] = team.db
            if team.knowledge and team.knowledge.contents_db:
                dbs[team.knowledge.contents_db.id] = team.knowledge.contents_db

        for workflow in self.workflows or []:
            if workflow.db:
                dbs[workflow.db.id] = workflow.db

        for interface in self.interfaces or []:
            if interface.agent and interface.agent.db:
                dbs[interface.agent.db.id] = interface.agent.db
            elif interface.team and interface.team.db:
                dbs[interface.team.db.id] = interface.team.db

        self.dbs = dbs

    def _auto_discover_knowledge_instances(self) -> None:
        """Auto-discover the knowledge instances used by all contextual agents, teams and workflows."""
        knowledge_instances = []
        for agent in self.agents or []:
            if agent.knowledge:
                knowledge_instances.append(agent.knowledge)

        for team in self.teams or []:
            if team.knowledge:
                knowledge_instances.append(team.knowledge)

        self.knowledge_instances = knowledge_instances

    def _get_session_config(self) -> SessionConfig:
        session_config = self.config.session if self.config and self.config.session else SessionConfig()

        if session_config.dbs is None:
            session_config.dbs = []

        multiple_dbs: bool = len(self.dbs.keys()) > 1
        dbs_with_specific_config = [db.db_id for db in session_config.dbs]

        for db_id in self.dbs.keys():
            if db_id not in dbs_with_specific_config:
                session_config.dbs.append(
                    DatabaseConfig(
                        db_id=db_id,
                        domain_config=SessionDomainConfig(
                            display_name="Sessions" if not multiple_dbs else "Sessions in database '" + db_id + "'"
                        ),
                    )
                )

        return session_config

    def _get_memory_config(self) -> MemoryConfig:
        memory_config = self.config.memory if self.config and self.config.memory else MemoryConfig()

        if memory_config.dbs is None:
            memory_config.dbs = []

        multiple_dbs: bool = len(self.dbs.keys()) > 1
        dbs_with_specific_config = [db.db_id for db in memory_config.dbs]

        for db_id in self.dbs.keys():
            if db_id not in dbs_with_specific_config:
                memory_config.dbs.append(
                    DatabaseConfig(
                        db_id=db_id,
                        domain_config=MemoryDomainConfig(
                            display_name="Memory" if not multiple_dbs else "Memory in database '" + db_id + "'"
                        ),
                    )
                )

        return memory_config

    def _get_knowledge_config(self) -> KnowledgeConfig:
        knowledge_config = self.config.knowledge if self.config and self.config.knowledge else KnowledgeConfig()

        if knowledge_config.dbs is None:
            knowledge_config.dbs = []

        multiple_dbs: bool = len(self.dbs.keys()) > 1
        dbs_with_specific_config = [db.db_id for db in knowledge_config.dbs]

        for db_id in self.dbs.keys():
            if db_id not in dbs_with_specific_config:
                knowledge_config.dbs.append(
                    DatabaseConfig(
                        db_id=db_id,
                        domain_config=KnowledgeDomainConfig(
                            display_name="Knowledge" if not multiple_dbs else "Knowledge in database " + db_id
                        ),
                    )
                )

        return knowledge_config

    def _get_metrics_config(self) -> MetricsConfig:
        metrics_config = self.config.metrics if self.config and self.config.metrics else MetricsConfig()

        if metrics_config.dbs is None:
            metrics_config.dbs = []

        multiple_dbs: bool = len(self.dbs.keys()) > 1
        dbs_with_specific_config = [db.db_id for db in metrics_config.dbs]

        for db_id in self.dbs.keys():
            if db_id not in dbs_with_specific_config:
                metrics_config.dbs.append(
                    DatabaseConfig(
                        db_id=db_id,
                        domain_config=MetricsDomainConfig(
                            display_name="Metrics" if not multiple_dbs else "Metrics in database '" + db_id + "'"
                        ),
                    )
                )

        return metrics_config

    def _get_evals_config(self) -> EvalsConfig:
        evals_config = self.config.evals if self.config and self.config.evals else EvalsConfig()

        if evals_config.dbs is None:
            evals_config.dbs = []

        multiple_dbs: bool = len(self.dbs.keys()) > 1
        dbs_with_specific_config = [db.db_id for db in evals_config.dbs]

        for db_id in self.dbs.keys():
            if db_id not in dbs_with_specific_config:
                evals_config.dbs.append(
                    DatabaseConfig(
                        db_id=db_id,
                        domain_config=EvalsDomainConfig(
                            display_name="Evals" if not multiple_dbs else "Evals in database '" + db_id + "'"
                        ),
                    )
                )

        return evals_config

    def serve(
        self,
        app: Union[str, FastAPI],
        *,
        host: str = "localhost",
        port: int = 7777,
        reload: bool = False,
        workers: Optional[int] = None,
        **kwargs,
    ):
        import uvicorn

        if getenv("AGNO_API_RUNTIME", "").lower() == "stg":
            public_endpoint = "https://os-stg.agno.com/"
        else:
            public_endpoint = "https://os.agno.com/"

        # Create a terminal panel to announce OS initialization and provide useful info
        from rich.align import Align
        from rich.console import Console, Group

        panel_group = []
        panel_group.append(Align.center(f"[bold cyan]{public_endpoint}[/bold cyan]"))
        panel_group.append(
            Align.center(f"\n\n[bold dark_orange]OS running on:[/bold dark_orange] http://{host}:{port}")
        )
        if bool(self.settings.os_security_key):
            panel_group.append(Align.center("\n\n[bold chartreuse3]:lock: Security Enabled[/bold chartreuse3]"))

        console = Console()
        console.print(
            Panel(
                Group(*panel_group),
                title="AgentOS",
                expand=False,
                border_style="dark_orange",
                box=box.DOUBLE_EDGE,
                padding=(2, 2),
            )
        )

        uvicorn.run(app=app, host=host, port=port, reload=reload, workers=workers, **kwargs)<|MERGE_RESOLUTION|>--- conflicted
+++ resolved
@@ -1,11 +1,7 @@
 from contextlib import asynccontextmanager
 from functools import partial
 from os import getenv
-<<<<<<< HEAD
-from typing import Any, Dict, List, Optional, Tuple, Union
-=======
-from typing import Any, Dict, List, Optional, Set, Union
->>>>>>> eba24d1d
+from typing import Any, Dict, List, Optional, Set, Tuple, Union
 from uuid import uuid4
 
 from fastapi import APIRouter, FastAPI, HTTPException
@@ -264,20 +260,13 @@
             else:
                 self.fastapi_app = self._make_app(lifespan=self.lifespan)
 
-<<<<<<< HEAD
         self._add_custom_middleware()
 
         # Add routes
-        self.fastapi_app.include_router(get_base_router(self, settings=self.settings))
-        self.fastapi_app.include_router(get_websocket_router(self, settings=self.settings))
-        self.fastapi_app.include_router(get_health_router())
-=======
-        # Add routes with conflict detection
         self._add_router(get_base_router(self, settings=self.settings))
         self._add_router(get_websocket_router(self, settings=self.settings))
         self._add_router(get_health_router())
         self._add_router(get_home_router(self))
->>>>>>> eba24d1d
 
         for interface in self.interfaces:
             interface_router = interface.get_router()
