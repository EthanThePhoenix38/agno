name: Main Validation

on:
  push:
    branches:
      - "*release*" # Run on release-* format
      - "release/*" # Run on release/1.2.3 branch format
      - "v2.0"
  workflow_dispatch: # Allows manual triggering
    inputs:
      branch:
        description: 'Branch to run checks on'
        required: true
        type: string

jobs:
  style-check:
    runs-on: ubuntu-latest
    strategy:
      matrix:
        python-version: ["3.9"]
      fail-fast: true # Stop all matrix jobs if one fails

    defaults:
      run:
        working-directory: libs/agno

    steps:
      - uses: actions/checkout@v3
      - name: Set up Python ${{ matrix.python-version }}
        uses: actions/setup-python@v4
        with:
          python-version: ${{ matrix.python-version }}
          cache: "pip"
      - name: Install dependencies
        run: |
          python -m pip install --upgrade \
            pip setuptools wheel \
            ruff mypy pytest types-pyyaml
          pip install --no-deps -r requirements.txt
      - name: Ruff format
        run: |
          ruff format .
      - name: Ruff check
        run: |
          ruff check .
      - name: Mypy
        run: |
          mypy .

  # Run tests for OpenAI
  test-openai:
    runs-on: ubuntu-latest
    strategy:
      matrix:
        python-version: ["3.12"]
      fail-fast: true # Stop all matrix jobs if one fails
    env:
      OPENAI_API_KEY: ${{ secrets.OPENAI_API_KEY }}
      EXA_API_KEY: ${{ secrets.EXA_API_KEY }}
    steps:
      - uses: actions/checkout@v3
      - name: Set up Python ${{ matrix.python-version }}
        uses: actions/setup-python@v4
        with:
          python-version: ${{ matrix.python-version }}
      - name: Install uv
        run: |
          curl -LsSf https://astral.sh/uv/install.sh | sh
          echo "$HOME/.cargo/bin" >> $GITHUB_PATH
      - name: Run dev setup and OpenAI tests
        working-directory: .
        run: |
          ./scripts/run_model_tests.sh openai

  # Run tests for Google
  test-google:
    runs-on: ubuntu-latest
    strategy:
      matrix:
        python-version: ["3.12"]
      fail-fast: true # Stop all matrix jobs if one fails
    env:
      GOOGLE_API_KEY: ${{ secrets.GOOGLE_API_KEY }}
      GOOGLE_CLOUD_PROJECT: ${{ secrets.GOOGLE_CLOUD_PROJECT }}
      EXA_API_KEY: ${{ secrets.EXA_API_KEY }}
    steps:
      - uses: actions/checkout@v3
      - name: Set up Python ${{ matrix.python-version }}
        uses: actions/setup-python@v4
        with:
          python-version: ${{ matrix.python-version }}
      - name: Install uv
        run: |
          curl -LsSf https://astral.sh/uv/install.sh | sh
          echo "$HOME/.cargo/bin" >> $GITHUB_PATH
      - name: Run dev setup and Google tests
        working-directory: .
        run: |
          ./scripts/run_model_tests.sh google

  # Run tests for Anthropic
  test-anthropic:
    runs-on: ubuntu-latest
    strategy:
      matrix:
        python-version: ["3.12"]
      fail-fast: true # Stop all matrix jobs if one fails
    env:
      ANTHROPIC_API_KEY: ${{ secrets.ANTHROPIC_API_KEY }}
      EXA_API_KEY: ${{ secrets.EXA_API_KEY }}
    steps:
      - uses: actions/checkout@v3
      - name: Set up Python ${{ matrix.python-version }}
        uses: actions/setup-python@v4
        with:
          python-version: ${{ matrix.python-version }}
      - name: Install uv
        run: |
          curl -LsSf https://astral.sh/uv/install.sh | sh
          echo "$HOME/.cargo/bin" >> $GITHUB_PATH
      - name: Run dev setup and Anthropic tests
        working-directory: .
        run: |
          ./scripts/run_model_tests.sh anthropic

  # Run tests for AWS
  test-aws:
    runs-on: ubuntu-latest
    strategy:
      matrix:
        python-version: ["3.12"]
      fail-fast: true
    env:
      AWS_ACCESS_KEY_ID: ${{ secrets.BEDROCK_AWS_ACCESS_KEY_ID }}
      AWS_SECRET_ACCESS_KEY: ${{ secrets.BEDROCK_AWS_SECRET_ACCESS_KEY }}
      AWS_REGION: "us-east-1"
      EXA_API_KEY: ${{ secrets.EXA_API_KEY }}
    steps:
      - uses: actions/checkout@v3
      - name: Set up Python ${{ matrix.python-version }}
        uses: actions/setup-python@v4
        with:
          python-version: ${{ matrix.python-version }}
      - name: Install uv
        run: |
          curl -LsSf https://astral.sh/uv/install.sh | sh
          echo "$HOME/.cargo/bin" >> $GITHUB_PATH
      - name: Run dev setup and AWS tests
        working-directory: .
        run: |
          ./scripts/run_model_tests.sh aws

  # Run tests for Cohere
  test-cohere:
    if: false # Disable cohere tests until we get a production account
    runs-on: ubuntu-latest
    strategy:
      matrix:
        python-version: ["3.12"]
      fail-fast: true
    env:
      CO_API_KEY: ${{ secrets.CO_API_KEY }}
      EXA_API_KEY: ${{ secrets.EXA_API_KEY }}
    steps:
      - uses: actions/checkout@v3
      - name: Set up Python ${{ matrix.python-version }}
        uses: actions/setup-python@v4
        with:
          python-version: ${{ matrix.python-version }}
      - name: Install uv
        run: |
          curl -LsSf https://astral.sh/uv/install.sh | sh
          echo "$HOME/.cargo/bin" >> $GITHUB_PATH
      - name: Run dev setup and Cohere tests
        working-directory: .
        run: |
          ./scripts/run_model_tests.sh cohere

  # Run tests for Deepseek
  test-deepseek:
    runs-on: ubuntu-latest
    strategy:
      matrix:
        python-version: ["3.12"]
      fail-fast: true
    env:
      DEEPSEEK_API_KEY: ${{ secrets.DEEPSEEK_API_KEY }}
    steps:
      - uses: actions/checkout@v3
      - name: Set up Python ${{ matrix.python-version }}
        uses: actions/setup-python@v4
        with:
          python-version: ${{ matrix.python-version }}
      - name: Install uv
        run: |
          curl -LsSf https://astral.sh/uv/install.sh | sh
          echo "$HOME/.cargo/bin" >> $GITHUB_PATH
      - name: Run dev setup and Deepseek tests
        working-directory: .
        run: |
          ./scripts/run_model_tests.sh deepseek

  # Run tests for Fireworks
  test-fireworks:
    if: false # Disable fireworks tests until we get a production account
    runs-on: ubuntu-latest
    strategy:
      matrix:
        python-version: ["3.12"]
      fail-fast: true
    env:
      FIREWORKS_API_KEY: ${{ secrets.FIREWORKS_API_KEY }}
      EXA_API_KEY: ${{ secrets.EXA_API_KEY }}
    steps:
      - uses: actions/checkout@v3
      - name: Set up Python ${{ matrix.python-version }}
        uses: actions/setup-python@v4
        with:
          python-version: ${{ matrix.python-version }}
      - name: Install uv
        run: |
          curl -LsSf https://astral.sh/uv/install.sh | sh
          echo "$HOME/.cargo/bin" >> $GITHUB_PATH
      - name: Run dev setup
        working-directory: .
        run: |
          ./scripts/dev_setup.sh
      - name: Run Fireworks tests
        working-directory: .
        run: |
          source .venv/bin/activate
          python -m pytest ./libs/agno/tests/integration/models/fireworks

  # Run tests for Groq
  test-groq:
    runs-on: ubuntu-latest
    strategy:
      matrix:
        python-version: ["3.12"]
      fail-fast: true
    env:
      GROQ_API_KEY: ${{ secrets.GROQ_API_KEY }}
      EXA_API_KEY: ${{ secrets.EXA_API_KEY }}
    steps:
      - uses: actions/checkout@v3
      - name: Set up Python ${{ matrix.python-version }}
        uses: actions/setup-python@v4
        with:
          python-version: ${{ matrix.python-version }}
      - name: Install uv
        run: |
          curl -LsSf https://astral.sh/uv/install.sh | sh
          echo "$HOME/.cargo/bin" >> $GITHUB_PATH
      - name: Run dev setup and Groq tests
        working-directory: .
        run: |
          ./scripts/run_model_tests.sh groq

  # Run tests for Mistral
  test-mistral:
    if: false # Disable mistral tests until we get a production account
    runs-on: ubuntu-latest
    strategy:
      matrix:
        python-version: ["3.12"]
      fail-fast: true
    env:
      MISTRAL_API_KEY: ${{ secrets.MISTRAL_API_KEY }}
      EXA_API_KEY: ${{ secrets.EXA_API_KEY }}
    steps:
      - uses: actions/checkout@v3
      - name: Set up Python ${{ matrix.python-version }}
        uses: actions/setup-python@v4
        with:
          python-version: ${{ matrix.python-version }}
      - name: Install uv
        run: |
          curl -LsSf https://astral.sh/uv/install.sh | sh
          echo "$HOME/.cargo/bin" >> $GITHUB_PATH
      - name: Run dev setup and Mistral tests
        working-directory: .
        run: |
          ./scripts/run_model_tests.sh mistral

  # Run tests for Nvidia
  test-nvidia:
    if: false # Disable nvidia tests until we get a test account
    runs-on: ubuntu-latest
    strategy:
      matrix:
        python-version: ["3.12"]
      fail-fast: true
    env:
      NVIDIA_API_KEY: ${{ secrets.NVIDIA_API_KEY }}
    steps:
      - uses: actions/checkout@v3
      - name: Set up Python ${{ matrix.python-version }}
        uses: actions/setup-python@v4
        with:
          python-version: ${{ matrix.python-version }}
      - name: Install uv
        run: |
          curl -LsSf https://astral.sh/uv/install.sh | sh
          echo "$HOME/.cargo/bin" >> $GITHUB_PATH
      - name: Run dev setup and Nvidia tests
        working-directory: .
        run: |
          ./scripts/run_model_tests.sh nvidia

  # Run tests for OpenRouter
  test-openrouter:
    if: false # Disable openrouter tests until we get a test account
    runs-on: ubuntu-latest
    strategy:
      matrix:
        python-version: ["3.12"]
      fail-fast: true
    env:
      OPENROUTER_API_KEY: ${{ secrets.OPENROUTER_API_KEY }}
      EXA_API_KEY: ${{ secrets.EXA_API_KEY }}
    steps:
      - uses: actions/checkout@v3
      - name: Set up Python ${{ matrix.python-version }}
        uses: actions/setup-python@v4
        with:
          python-version: ${{ matrix.python-version }}
      - name: Install uv
        run: |
          curl -LsSf https://astral.sh/uv/install.sh | sh
          echo "$HOME/.cargo/bin" >> $GITHUB_PATH
      - name: Run dev setup and OpenRouter tests
        working-directory: .
        run: |
          ./scripts/run_model_tests.sh openrouter

  # Run tests for Perplexity
  test-perplexity:
    if: false # Disable perplexity tests until we get a production account
    runs-on: ubuntu-latest
    strategy:
      matrix:
        python-version: ["3.12"]
      fail-fast: true
    env:
      PERPLEXITY_API_KEY: ${{ secrets.PERPLEXITY_API_KEY }}
    steps:
      - uses: actions/checkout@v3
      - name: Set up Python ${{ matrix.python-version }}
        uses: actions/setup-python@v4
        with:
          python-version: ${{ matrix.python-version }}
      - name: Install uv
        run: |
          curl -LsSf https://astral.sh/uv/install.sh | sh
          echo "$HOME/.cargo/bin" >> $GITHUB_PATH
      - name: Run dev setup and Perplexity tests
        working-directory: .
        run: |
          ./scripts/run_model_tests.sh perplexity

  # Run tests for SambaNova
  test-sambanova:
    runs-on: ubuntu-latest
    strategy:
      matrix:
        python-version: ["3.12"]
      fail-fast: true
    env:
      SAMBANOVA_API_KEY: ${{ secrets.SAMBANOVA_API_KEY }}
    steps:
      - uses: actions/checkout@v3
      - name: Set up Python ${{ matrix.python-version }}
        uses: actions/setup-python@v4
        with:
          python-version: ${{ matrix.python-version }}
      - name: Install uv
        run: |
          curl -LsSf https://astral.sh/uv/install.sh | sh
          echo "$HOME/.cargo/bin" >> $GITHUB_PATH
      - name: Run dev setup and SambaNova tests
        working-directory: .
        run: |
          ./scripts/run_model_tests.sh sambanova

  # Run tests for Together
  test-together:
    if: false # The tests take too long to run
    runs-on: ubuntu-latest
    strategy:
      matrix:
        python-version: ["3.12"]
      fail-fast: true
    env:
      TOGETHER_API_KEY: ${{ secrets.TOGETHER_API_KEY }}
      EXA_API_KEY: ${{ secrets.EXA_API_KEY }}
    steps:
      - uses: actions/checkout@v3
      - name: Set up Python ${{ matrix.python-version }}
        uses: actions/setup-python@v4
        with:
          python-version: ${{ matrix.python-version }}
      - name: Install uv
        run: |
          curl -LsSf https://astral.sh/uv/install.sh | sh
          echo "$HOME/.cargo/bin" >> $GITHUB_PATH
      - name: Run dev setup and Together tests
        working-directory: .
        run: |
          ./scripts/run_model_tests.sh together

  # Run tests for xAI
  test-xai:
    runs-on: ubuntu-latest
    strategy:
      matrix:
        python-version: ["3.12"]
      fail-fast: true
    env:
      XAI_API_KEY: ${{ secrets.XAI_API_KEY }}
      EXA_API_KEY: ${{ secrets.EXA_API_KEY }}
    steps:
      - uses: actions/checkout@v3
      - name: Set up Python ${{ matrix.python-version }}
        uses: actions/setup-python@v4
        with:
          python-version: ${{ matrix.python-version }}
      - name: Install uv
        run: |
          curl -LsSf https://astral.sh/uv/install.sh | sh
          echo "$HOME/.cargo/bin" >> $GITHUB_PATH
      - name: Run dev setup and XAI tests
        working-directory: .
        run: |
          ./scripts/run_model_tests.sh xai

  # Run tests for v0
  test-v0:
    if: false # We don't have credits
    runs-on: ubuntu-latest
    strategy:
      matrix:
        python-version: ["3.12"]
      fail-fast: true
    env:
      V0_API_KEY: ${{ secrets.V0_API_KEY }}
      EXA_API_KEY: ${{ secrets.EXA_API_KEY }}
    steps:
      - uses: actions/checkout@v3
      - name: Set up Python ${{ matrix.python-version }}
        uses: actions/setup-python@v4
        with:
          python-version: ${{ matrix.python-version }}
      - name: Install uv
        run: |
          curl -LsSf https://astral.sh/uv/install.sh | sh
          echo "$HOME/.cargo/bin" >> $GITHUB_PATH
      - name: Run dev setup and Vercel V0 tests
        working-directory: .
        run: |
          ./scripts/run_model_tests.sh vercel

  test-ibm-watsonx:
    if: false # Our account is not working
    runs-on: ubuntu-latest
    strategy:
      matrix:
        python-version: ["3.12"]
      fail-fast: true
    env:
      IBM_WATSONX_PROJECT_ID: ${{ secrets.IBM_WATSONX_PROJECT_ID }}
      IBM_WATSONX_API_KEY: ${{ secrets.IBM_WATSONX_API_KEY }}
      IBM_WATSONX_URL: ${{ secrets.IBM_WATSONX_URL }}
      EXA_API_KEY: ${{ secrets.EXA_API_KEY }}
    steps:
      - uses: actions/checkout@v3
      - name: Set up Python ${{ matrix.python-version }}
        uses: actions/setup-python@v4
        with:
          python-version: ${{ matrix.python-version }}
      - name: Install uv
        run: |
          curl -LsSf https://astral.sh/uv/install.sh | sh
          echo "$HOME/.cargo/bin" >> $GITHUB_PATH
      - name: Run dev setup and IBM-WatsonX tests
        working-directory: .
        run: |
          ./scripts/run_model_tests.sh ibm

  # Run tests for Cerebras
  test-cerebras:
    runs-on: ubuntu-latest
    strategy:
      matrix:
        python-version: ["3.12"]
      fail-fast: true # Stop all matrix jobs if one fails
    env:
      CEREBRAS_API_KEY: ${{ secrets.CEREBRAS_API_KEY }}
    steps:
      - uses: actions/checkout@v3
      - name: Set up Python ${{ matrix.python-version }}
        uses: actions/setup-python@v4
        with:
          python-version: ${{ matrix.python-version }}
      - name: Install uv
        run: |
          curl -LsSf https://astral.sh/uv/install.sh | sh
          echo "$HOME/.cargo/bin" >> $GITHUB_PATH
      - name: Run dev setup and Cerebras tests
        working-directory: .
        run: |
          ./scripts/run_model_tests.sh cerebras

  test-deepinfra:
    runs-on: ubuntu-latest
    strategy:
      matrix:
        python-version: ["3.12"]
      fail-fast: true
    env:
      DEEPINFRA_API_KEY: ${{ secrets.DEEPINFRA_API_KEY }}
      EXA_API_KEY: ${{ secrets.EXA_API_KEY }}
    steps:
      - uses: actions/checkout@v3
      - name: Set up Python ${{ matrix.python-version }}
        uses: actions/setup-python@v4
        with:
          python-version: ${{ matrix.python-version }}
      - name: Install uv
        run: |
          curl -LsSf https://astral.sh/uv/install.sh | sh
          echo "$HOME/.cargo/bin" >> $GITHUB_PATH
      - name: Run dev setup and Deepinfra tests
        working-directory: .
        run: |
          ./scripts/run_model_tests.sh deepinfra

  # Run tests for AI/ML API
  test-aimlapi:
    if: false # We need more credits
    runs-on: ubuntu-latest
    strategy:
      matrix:
        python-version: ["3.12"]
      fail-fast: true
    env:
      AIMLAPI_API_KEY: ${{ secrets.AIMLAPI_API_KEY }}
      EXA_API_KEY: ${{ secrets.EXA_API_KEY }}
    steps:
      - uses: actions/checkout@v3
      - name: Set up Python ${{ matrix.python-version }}
        uses: actions/setup-python@v4
        with:
          python-version: ${{ matrix.python-version }}
      - name: Install uv
        run: |
          curl -LsSf https://astral.sh/uv/install.sh | sh
          echo "$HOME/.cargo/bin" >> $GITHUB_PATH
      - name: Run dev setup
        working-directory: .
        run: |
          ./scripts/dev_setup.sh
      - name: Run AImlAPI tests
        working-directory: .
        run: |
          source .venv/bin/activate
          python -m pytest ./libs/agno/tests/integration/models/aimlapi

  # Run tests for DashScope
  test-dashscope:
    if: false # We need more credits
    runs-on: ubuntu-latest
    strategy:
      matrix:
        python-version: ["3.12"]
      fail-fast: true
    env:
      DASHSCOPE_API_KEY: ${{ secrets.DASHSCOPE_API_KEY }}
      EXA_API_KEY: ${{ secrets.EXA_API_KEY }}
    steps:
      - uses: actions/checkout@v3
      - name: Set up Python ${{ matrix.python-version }}
        uses: actions/setup-python@v4
        with:
          python-version: ${{ matrix.python-version }}
      - name: Install uv
        run: |
          curl -LsSf https://astral.sh/uv/install.sh | sh
          echo "$HOME/.cargo/bin" >> $GITHUB_PATH
      - name: Run dev setup
        working-directory: .
        run: |
          ./scripts/dev_setup.sh
      - name: Run AImlAPI tests
        working-directory: .
        run: |
          source .venv/bin/activate
          python -m pytest ./libs/agno/tests/integration/models/dashscope

  # Run tests for LangDB
  test-langdb:
    if: false # We do not have a company account
    runs-on: ubuntu-latest
    strategy:
      matrix:
        python-version: ["3.12"]
      fail-fast: true
    env:
      LANGDB_API_KEY: ${{ secrets.LANGDB_API_KEY }}
      LANGDB_PROJECT_ID: ${{ secrets.LANGDB_PROJECT_ID }}
      EXA_API_KEY: ${{ secrets.EXA_API_KEY }}
    steps:
      - uses: actions/checkout@v3
      - name: Set up Python ${{ matrix.python-version }}
        uses: actions/setup-python@v4
        with:
          python-version: ${{ matrix.python-version }}
      - name: Install uv
        run: |
          curl -LsSf https://astral.sh/uv/install.sh | sh
          echo "$HOME/.cargo/bin" >> $GITHUB_PATH
      - name: Run dev setup
        working-directory: .
        run: |
          ./scripts/dev_setup.sh
      - name: Run LangDB tests
        working-directory: .
        run: |
          source .venv/bin/activate
          python -m pytest ./libs/agno/tests/integration/models/langdb

  test-agents:
    runs-on: ubuntu-latest
    strategy:
      matrix:
        python-version: ["3.12"]
      fail-fast: true # Stop all matrix jobs if one fails
    env:
      OPENAI_API_KEY: ${{ secrets.OPENAI_API_KEY }}
      ANTHROPIC_API_KEY: ${{ secrets.ANTHROPIC_API_KEY }}
      GOOGLE_API_KEY: ${{ secrets.GOOGLE_API_KEY }}
    steps:
      - uses: actions/checkout@v3
      - name: Set up Python ${{ matrix.python-version }}
        uses: actions/setup-python@v4
        with:
          python-version: ${{ matrix.python-version }}
      - name: Install uv
        run: |
          curl -LsSf https://astral.sh/uv/install.sh | sh
          echo "$HOME/.cargo/bin" >> $GITHUB_PATH
      - name: Run dev setup
        working-directory: .
        run: |
          ./scripts/dev_setup.sh
      - name: Run agent integration tests
        working-directory: .
        run: |
          source .venv/bin/activate
          python -m pytest ./libs/agno/tests/integration/agent

  test-teams:
    runs-on: ubuntu-latest
    strategy:
      matrix:
        python-version: ["3.12"]
      fail-fast: true # Stop all matrix jobs if one fails
    env:
      OPENAI_API_KEY: ${{ secrets.OPENAI_API_KEY }}
      ANTHROPIC_API_KEY: ${{ secrets.ANTHROPIC_API_KEY }}
      GOOGLE_API_KEY: ${{ secrets.GOOGLE_API_KEY }}
    steps:
      - uses: actions/checkout@v3
      - name: Set up Python ${{ matrix.python-version }}
        uses: actions/setup-python@v4
        with:
          python-version: ${{ matrix.python-version }}
      - name: Install uv
        run: |
          curl -LsSf https://astral.sh/uv/install.sh | sh
          echo "$HOME/.cargo/bin" >> $GITHUB_PATH
      - name: Run dev setup
        working-directory: .
        run: |
          ./scripts/dev_setup.sh
      - name: Run teams integration tests
        working-directory: .
        run: |
          source .venv/bin/activate
          python -m pytest ./libs/agno/tests/integration/teams

  test-workflows:
    runs-on: ubuntu-latest
    strategy:
      matrix:
        python-version: ["3.12"]
      fail-fast: true # Stop all matrix jobs if one fails
    env:
      OPENAI_API_KEY: ${{ secrets.OPENAI_API_KEY }}
    steps:
      - uses: actions/checkout@v3
      - name: Set up Python ${{ matrix.python-version }}
        uses: actions/setup-python@v4
        with:
          python-version: ${{ matrix.python-version }}
      - name: Install uv
        run: |
          curl -LsSf https://astral.sh/uv/install.sh | sh
          echo "$HOME/.cargo/bin" >> $GITHUB_PATH
      - name: Run dev setup
        working-directory: .
        run: |
          ./scripts/dev_setup.sh
      - name: Run workflows integration tests
        working-directory: .
        run: |
          source .venv/bin/activate
<<<<<<< HEAD
          python -m pytest ./libs/agno/tests/integration/workflows
=======
          python -m pytest ./libs/agno/tests/integration/workflows  ./libs/agno/tests/integration/workflows_2
>>>>>>> 340002d6

  test-embedder:
    runs-on: ubuntu-latest
    strategy:
      matrix:
        python-version: ["3.12"]
      fail-fast: true # Stop all matrix jobs if one fails
    env:
      HUGGINGFACE_API_KEY: ${{ secrets.HUGGINGFACE_API_KEY }}
      JINA_API_KEY: ${{ secrets.JINA_API_KEY }}
    steps:
      - uses: actions/checkout@v3
      - name: Set up Python ${{ matrix.python-version }}
        uses: actions/setup-python@v4
        with:
          python-version: ${{ matrix.python-version }}
      - name: Install uv
        run: |
          curl -LsSf https://astral.sh/uv/install.sh | sh
          echo "$HOME/.cargo/bin" >> $GITHUB_PATH
      - name: Run dev setup
        working-directory: .
        run: |
          ./scripts/dev_setup.sh
      - name: Run embedder tests
        working-directory: .
        run: |
          source .venv/bin/activate
          python -m pytest ./libs/agno/tests/integration/embedder

  test-knowledge-1:
    runs-on: ubuntu-latest
    strategy:
      matrix:
        python-version: ["3.12"]
      fail-fast: true # Stop all matrix jobs if one fails
    env:
      OPENAI_API_KEY: ${{ secrets.OPENAI_API_KEY }}
      ANTHROPIC_API_KEY: ${{ secrets.ANTHROPIC_API_KEY }}
    steps:
      - uses: actions/checkout@v3
      - name: Set up Python ${{ matrix.python-version }}
        uses: actions/setup-python@v4
        with:
          python-version: ${{ matrix.python-version }}
      - name: Install uv
        run: |
          curl -LsSf https://astral.sh/uv/install.sh | sh
          echo "$HOME/.cargo/bin" >> $GITHUB_PATH
      - name: Run dev setup
        working-directory: .
        run: |
          ./scripts/dev_setup.sh
      - name: Run knowledge integration tests
        working-directory: .
        run: |
          source .venv/bin/activate
          python -m pytest ./libs/agno/tests/integration/knowledge/test_csv_knowledge_base.py \
          ./libs/agno/tests/integration/knowledge/test_csv_url_knowledge_base.py \
          ./libs/agno/tests/integration/knowledge/test_docx_knowledge_base.py \
          ./libs/agno/tests/integration/knowledge/test_json_knowledge_base.py \
          ./libs/agno/tests/integration/knowledge/test_md_knowledge_base.py \
          ./libs/agno/tests/integration/knowledge/test_pdf_knowledge_base.py \
          ./libs/agno/tests/integration/knowledge/test_pdf_url_knowledge_base.py \
          ./libs/agno/tests/integration/knowledge/test_pdf_bytes_knowledge_base.py \
<<<<<<< HEAD
          ./libs/agno/tests/integration/knowledge/test_text_knowledge_base.py
=======
          ./libs/agno/tests/integration/knowledge/test_text_knowledge_base.py 
>>>>>>> 340002d6

  test-knowledge-2:
    runs-on: ubuntu-latest
    strategy:
      matrix:
        python-version: ["3.12"]
      fail-fast: true # Stop all matrix jobs if one fails
    env:
      OPENAI_API_KEY: ${{ secrets.OPENAI_API_KEY }}
      ANTHROPIC_API_KEY: ${{ secrets.ANTHROPIC_API_KEY }}
    steps:
      - uses: actions/checkout@v3
      - name: Set up Python ${{ matrix.python-version }}
        uses: actions/setup-python@v4
        with:
          python-version: ${{ matrix.python-version }}
      - name: Install uv
        run: |
          curl -LsSf https://astral.sh/uv/install.sh | sh
          echo "$HOME/.cargo/bin" >> $GITHUB_PATH
      - name: Run dev setup
        working-directory: .
        run: |
          ./scripts/dev_setup.sh
      - name: Run knowledge integration tests
        working-directory: .
        run: |
          source .venv/bin/activate
          python -m pytest ./libs/agno/tests/integration/knowledge/test_arxiv_knowledge_base.py \
          ./libs/agno/tests/integration/knowledge/test_firecrawl_knowledge_base.py \
          ./libs/agno/tests/integration/knowledge/test_url_knowledge_base.py \
          ./libs/agno/tests/integration/knowledge/test_website_knowledge_base.py \
          ./libs/agno/tests/integration/knowledge/test_youtube_knowledge_base.py

  # Run remaining integration tests
  test-remaining:
    runs-on: ubuntu-latest
    strategy:
      matrix:
        python-version: ["3.12"]
      fail-fast: true # Stop all matrix jobs if one fails
    env:
      OPENAI_API_KEY: ${{ secrets.OPENAI_API_KEY }}
      ANTHROPIC_API_KEY: ${{ secrets.ANTHROPIC_API_KEY }}
    steps:
      - uses: actions/checkout@v3
      - name: Set up Python ${{ matrix.python-version }}
        uses: actions/setup-python@v4
        with:
          python-version: ${{ matrix.python-version }}
      - name: Install uv
        run: |
          curl -LsSf https://astral.sh/uv/install.sh | sh
          echo "$HOME/.cargo/bin" >> $GITHUB_PATH
      - name: Run dev setup
        working-directory: .
        run: |
          ./scripts/dev_setup.sh
      - name: Run remaining integration tests
        working-directory: .
        run: |
          source .venv/bin/activate
          python -m pytest --ignore=./libs/agno/tests/integration/models --ignore=./libs/agno/tests/integration/agent --ignore=./libs/agno/tests/integration/knowledge --ignore=./libs/agno/tests/integration/teams --ignore=./libs/agno/tests/integration/embedder --ignore=./libs/agno/tests/integration/workflows --ignore=./libs/agno/tests/integration/workflows_2 ./libs/agno/tests/integration<|MERGE_RESOLUTION|>--- conflicted
+++ resolved
@@ -715,11 +715,7 @@
         working-directory: .
         run: |
           source .venv/bin/activate
-<<<<<<< HEAD
           python -m pytest ./libs/agno/tests/integration/workflows
-=======
-          python -m pytest ./libs/agno/tests/integration/workflows  ./libs/agno/tests/integration/workflows_2
->>>>>>> 340002d6
 
   test-embedder:
     runs-on: ubuntu-latest
@@ -785,11 +781,7 @@
           ./libs/agno/tests/integration/knowledge/test_pdf_knowledge_base.py \
           ./libs/agno/tests/integration/knowledge/test_pdf_url_knowledge_base.py \
           ./libs/agno/tests/integration/knowledge/test_pdf_bytes_knowledge_base.py \
-<<<<<<< HEAD
           ./libs/agno/tests/integration/knowledge/test_text_knowledge_base.py
-=======
-          ./libs/agno/tests/integration/knowledge/test_text_knowledge_base.py 
->>>>>>> 340002d6
 
   test-knowledge-2:
     runs-on: ubuntu-latest
