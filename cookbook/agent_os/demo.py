--- conflicted
+++ resolved
@@ -84,13 +84,8 @@
 
 # Create the AgentOS
 agent_os = AgentOS(
-<<<<<<< HEAD
     id="agentos-demo",
-    agents=[agno_agent, finance_agent],
-=======
-    os_id="agentos-demo",
     agents=[agno_agent],
->>>>>>> 55646e5c
     teams=[research_team],
 )
 app = agent_os.get_app()
