--- conflicted
+++ resolved
@@ -1,10 +1,6 @@
 from typing import Optional, Union
 
-<<<<<<< HEAD
-from agno.agent import Agent, RunOutput  # noqa
-=======
 from agno.agent import Agent
->>>>>>> cc783b1b
 from agno.models.google import Gemini
 from pydantic import BaseModel, Field
 
@@ -71,14 +67,9 @@
 
 
 structured_output_agent = Agent(
-<<<<<<< HEAD
-    model=Gemini(id="gemini-2.0-flash-001"),
-    description="You help people write movie scripts.",
-    output_schema=MovieScript,
-=======
     name="Advanced Event Planner",
     model=Gemini(id="gemini-2.5-pro"),
-    response_model=EventSchema,
+    output_schema=EventSchema,
     instructions="""
     Create a detailed event plan that demonstrates all schema constraints:
     - Use proper date/time/duration formats
@@ -87,7 +78,6 @@
     - Include optional notes if relevant
     - Create contact info as a nested object
     """,
->>>>>>> cc783b1b
 )
 
 structured_output_agent.print_response(
